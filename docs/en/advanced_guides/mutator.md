# Mutator

## Introduction

### What is Mutator

**Mutator** is one of algorithm components, which provides some useful functions used for mutable management, such as sample choice, set choicet and so on.  With Mutator's help, you can implement some NAS or pruning algorithms quickly.

### What is the relationship between Mutator and Mutable

![1280X1280](https://user-images.githubusercontent.com/88702197/187410115-a5cd158c-aa0b-44ee-af96-7b14bb4972ad.PNG)

In a word, Mutator is the manager of Mutable. Each different type of mutable is commonly managed by their one correlative mutator, respectively.

As shown in the figure, Mutable is a component of supernet, therefore Mutator can implement some functions about subnet from supernet by handling Mutable.

### Supported mutators

In MMRazor, we have implemented some mutators, their relationship is as below.

![UML 图 (9)](https://user-images.githubusercontent.com/88702197/187413945-7e960973-d90b-4ac8-9e38-15095302ebb4.jpg)

`BaseMutator`: Base class for all mutators. It has appointed some abstract methods supported by all mutators.

`ModuleMuator`/ `ChannelMutator`: Two different types mutators are for handling mutable module and mutable channel respectively.

```{note}
Please refer to [Mutable](https://mmrazor.readthedocs.io/en/dev-1.x/advanced_guides/mutable.html) for more details about different types of mutable.
```

`OneShotModuleMutator` / `DiffModuleMutator`: Inherit from `ModuleMuator`, they are for implementing different types algorithms, such as [SPOS](https://arxiv.org/abs/1904.00420), [Darts](https://arxiv.org/abs/1806.09055) and so on.

`OneShotChannelMutator` / `SlimmableChannelMutator`: Inherit from `ChannelMutator`, they are also for meeting the needs of different types algorithms, such as [AotuSlim](https://arxiv.org/abs/1903.11728).

## How to use existing mutators

You just use them directly in configs as below

```Python
supernet = dict(
    ...
    )

model = dict(
    type='mmrazor.SPOS',
    architecture=supernet,
    mutator=dict(type='mmrazor.OneShotModuleMutator'))
```

If existing mutators do not meet your needs, you can also customize your needed mutator.

## How to customize your mutator

All mutators need to implement at least two of the following interfaces

- `prepare_from_supernet()`

  - Make some necessary preparations according to the given supernet. These preparations may include, but are not limited to, grouping the search space, and initializing mutator with the parameters needed for itself.

- `search_groups`

  - Group of search space.

  - Note that **search groups** and **search space** are two different concepts. The latter defines what choices can be used for searching. The former groups the search space, and searchable blocks that are grouped into the same group will share the same search space and the same sample result.

  - ```Python
    # Example
    search_space = {op1, op2, op3, op4}
    search_group = {0: [op1, op2], 1: [op3, op4]}
    ```

There are 4 steps to implement a custom mutator.

1. Registry a new mutator

2. Implement abstract methods

3. Implement other methods

4. Import the class

Then you can use your customized mutator in configs as in the previous chapter.

Let's use `OneShotModuleMutator` as an example for customizing mutator.

### 1.Registry a new mutator

First, you need to determine which type mutator to implement. Thus, you can implement your mutator faster by inheriting from correlative base mutator.

Then create a new file `mmrazor/models/mutators/module_mutator/one_shot_module_mutator`, class `OneShotModuleMutator` inherits from `ModuleMutator`.

```Python
from mmrazor.registry import MODELS
from .module_mutator import ModuleMutator

@MODELS.register_module()
class OneShotModuleMutator(ModuleMutator):
    ...
```

### 2. Implement abstract methods

2.1. Rewrite the `mutable_class_type` property

```Python
@MODELS.register_module()
class OneShotModuleMutator(ModuleMutator):

     @property
    def mutable_class_type(self):
        """One-shot mutable class type.
        Returns:
            Type[OneShotMutableModule]: Class type of one-shot mutable.
        """
        return OneShotMutableModule
```

2.2. Rewrite `search_groups` and `prepare_from_supernet()`

As the `prepare_from_supernet()` method and the `search_groups` property are already implemented in the `ModuleMutator` and we don't need to add our own logic, the second step is already over.

If you need to implement them by yourself, you can refer to these as follows.

<<<<<<< HEAD
2.3. **Understand** **`search_groups`\*\*\*\*(optional)**
=======
2.3. **Understand** **`search_groups`** **(optional)**
>>>>>>> 24e106ba

Let's take an example to see what default `search_groups` do.

```Python
from mmrazor.models import OneShotModuleMutator, OneShotMutableModule

class SearchableModel(nn.Module):
    def __init__(self, one_shot_op_cfg):
        # assume `OneShotMutableModule` contains 4 choices:
        # choice1, choice2, choice3 and choice4
        self.choice_block1 = OneShotMutableModule(**one_shot_op_cfg)
        self.choice_block2 = OneShotMutableModule(**one_shot_op_cfg)
        self.choice_block3 = OneShotMutableModule(**one_shot_op_cfg)

    def forward(self, x: Tensor) -> Tensor:
        x = self.choice_block1(x)
        x = self.choice_block2(x)
        x = self.choice_block3(x)

        return x

supernet = SearchableModel(one_shot_op_cfg)
mutator1 = OneShotModuleMutator()
# build mutator1 from supernet.
mutator1.prepare_from_supernet(supernet)
>>> mutator1.search_groups.keys()
dict_keys([0, 1, 2])
```

In this case, each `OneShotMutableModule` will be divided into a group. Thus, the search groups have 3 groups.

If you want to custom group according to your requirement, you can implement it by passing the arg `custom_group`.

```Python
custom_group = [
    ['op1', 'op2'],
    ['op3']
]
mutator2 = OneShotMutator(custom_group)
mutator2.prepare_from_supernet(supernet)
```

Then `choice_block1` and `choice_block2` will share the same search space and the same sample result, and `choice_block3` will have its own independent search space. Thus, the search groups have only 2 groups.

```Python
>>> mutator2.search_groups.keys()
dict_keys([0, 1])
```

### 3. Implement other methods

After finishing some required methods, we need to add some special methods, such as `sample_choices` and `set_choices`.

```Python
from typing import Any, Dict

from mmrazor.registry import MODELS
from ...mutables import OneShotMutableModule
<<<<<<< HEAD
from .module_mutator import
=======
from .module_mutator import ModuleMutator
>>>>>>> 24e106ba

@MODELS.register_module()
class OneShotModuleMutator(ModuleMutator):

    def sample_choices(self) -> Dict[int, Any]:
        """Sampling by search groups.
        The sampling result of the first mutable of each group is the sampling
        result of this group.
        Returns:
            Dict[int, Any]: Random choices dict.
        """
        random_choices = dict()
        for group_id, modules in self.search_groups.items():
            random_choices[group_id] = modules[0].sample_choice()

        return random_choices

    def set_choices(self, choices: Dict[int, Any]) -> None:
        """Set mutables' current choice according to choices sample by
        :func:`sample_choices`.
        Args:
            choices (Dict[int, Any]): Choices dict. The key is group_id in
                search groups, and the value is the sampling results
                corresponding to this group.
        """
        for group_id, modules in self.search_groups.items():
            choice = choices[group_id]
            for module in modules:
                module.current_choice = choice

    @property
    def mutable_class_type(self):
        """One-shot mutable class type.
        Returns:
            Type[OneShotMutableModule]: Class type of one-shot mutable.
        """
        return OneShotMutableModule
```

### 4. Import the class

You can either add the following line to `mmrazor/models/mutators/module_mutator/__init__.py`

```Python
from .one_shot_module_mutator import OneShotModuleMutator

__all__ = ['OneShotModuleMutator']
```

or alternatively add

```Python
custom_imports = dict(
    imports=['mmrazor.models.mutators.module_mutator.one_shot_module_mutator'],
    allow_failed_imports=False)
```

to the config file to avoid modifying the original code.

Customize `OneShotModuleMutator` is over, then you can use it directly in your algorithm.<|MERGE_RESOLUTION|>--- conflicted
+++ resolved
@@ -121,11 +121,7 @@
 
 If you need to implement them by yourself, you can refer to these as follows.
 
-<<<<<<< HEAD
-2.3. **Understand** **`search_groups`\*\*\*\*(optional)**
-=======
 2.3. **Understand** **`search_groups`** **(optional)**
->>>>>>> 24e106ba
 
 Let's take an example to see what default `search_groups` do.
 
@@ -184,11 +180,7 @@
 
 from mmrazor.registry import MODELS
 from ...mutables import OneShotMutableModule
-<<<<<<< HEAD
-from .module_mutator import
-=======
 from .module_mutator import ModuleMutator
->>>>>>> 24e106ba
 
 @MODELS.register_module()
 class OneShotModuleMutator(ModuleMutator):
