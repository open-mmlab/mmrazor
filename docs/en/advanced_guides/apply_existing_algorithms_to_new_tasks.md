--- conflicted
+++ resolved
@@ -6,11 +6,7 @@
 >
 > DetNAS: Single Path One-Shot NAS for detection
 
-<<<<<<< HEAD
-**You just need to configure the existing algorithms in your config only by replacing** **the architecture of** **mmcls** **with** **mmdet**\*\*'s\*\*
-=======
 **You just need to configure the existing algorithms in your config only by replacing** **the architecture of** **mmcls** **with** **mmdet** **'s**
->>>>>>> 24e106ba
 
 You can implement a new algorithm by inheriting from the existing algorithm quickly if the new task's specificity leads to the failure of applying directly.
 
