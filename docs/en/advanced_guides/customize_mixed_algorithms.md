# Customize mixed algorithms

Here we show how to customize mixed algorithms with our algorithm components. We take [AutoSlim ](https://github.com/open-mmlab/mmrazor/tree/dev-1.x/configs/pruning/mmcls/autoslim)as an example.

```{note}
**Why is AutoSlim a mixed algorithm?**

In [AutoSlim](https://github.com/open-mmlab/mmrazor/tree/dev-1.x/configs/pruning/mmcls/autoslim), the sandwich rule and the inplace distillation will be introduced to enhance the training process, which is called as the slimmable training. The sandwich rule means that we train the model at smallest width, largest width and (n − 2) random widths, instead of n random widths. And the inplace distillation means that we use the predicted label of the model at the largest width as the training label for other widths, while for the largest width we use ground truth. So both the KD algorithm and the pruning algorithm are used in [AutoSlim](https://github.com/open-mmlab/mmrazor/tree/dev-1.x/configs/pruning/mmcls/autoslim).
```

1. Register a new algorithm

Create a new file `mmrazor/models/algorithms/nas/autoslim.py`, class `AutoSlim` inherits from class `BaseAlgorithm`. You need to build the KD algorithm component (distiller) and the pruning algorithm component (mutator) because AutoSlim is a mixed algorithm.

<<<<<<< HEAD
> You can also inherit from the existing algorithm instead of `BaseAlgorithm` if your algorithm is similar to the existing algorithm.

> You can choose existing algorithm components in MMRazor, such as `OneShotChannelMutator` and `ConfigurableDistiller` in AutoSlim.
>
> If these in MMRazor don't meet your needs, you can customize new algorithm components for your algorithm. Reference is as follows:
>
> [Tutorials: Customize KD algorithms](https://aicarrier.feishu.cn/docx/doxcnFWOTLQYJ8FIlUGsYrEjisd)
>
> [Tutorials: Customize Pruning algorithms](https://aicarrier.feishu.cn/docx/doxcnzXlPv0cDdmd0wNrq0SEqsh)
>
> [Tutorials: Customize KD algorithms](https://aicarrier.feishu.cn/docx/doxcnFWOTLQYJ8FIlUGsYrEjisd)
=======
```{note}
You can also inherit from the existing algorithm instead of `BaseAlgorithm` if your algorithm is similar to the existing algorithm.
```

```{note}
You can choose existing algorithm components in MMRazor, such as `OneShotChannelMutator` and `ConfigurableDistiller` in AutoSlim.

If these in MMRazor don't meet your needs, you can customize new algorithm components for your algorithm. Reference is as follows:

[Customize NAS algorithms](https://mmrazor.readthedocs.io/en/dev-1.x/advanced_guides/customize_nas_algorithms.html)
[Customize Pruning algorithms](https://mmrazor.readthedocs.io/en/dev-1.x/advanced_guides/customize_pruning_algorithms.html)
[Customize KD algorithms](https://mmrazor.readthedocs.io/en/dev-1.x/advanced_guides/customize_kd_algorithms.html)
```
>>>>>>> 24e106ba

```Python
# Copyright (c) OpenMMLab. All rights reserved.
from typing import Dict, List, Optional, Union
import torch
from torch import nn

from mmrazor.models.distillers import ConfigurableDistiller
from mmrazor.models.mutators import OneShotChannelMutator
from mmrazor.registry import MODELS
from ..base import BaseAlgorithm

VALID_MUTATOR_TYPE = Union[OneShotChannelMutator, Dict]
VALID_DISTILLER_TYPE = Union[ConfigurableDistiller, Dict]

@MODELS.register_module()
class AutoSlim(BaseAlgorithm):
    def __init__(self,
                 mutator: VALID_MUTATOR_TYPE,
                 distiller: VALID_DISTILLER_TYPE,
                 architecture: Union[BaseModel, Dict],
                 data_preprocessor: Optional[Union[Dict, nn.Module]] = None,
                 init_cfg: Optional[Dict] = None,
                 num_samples: int = 2) -> None:
        super().__init__(architecture, data_preprocessor, init_cfg)
        self.mutator = self._build_mutator(mutator)
        # `prepare_from_supernet` must be called before distiller initialized
        self.mutator.prepare_from_supernet(self.architecture)

        self.distiller = self._build_distiller(distiller)
        self.distiller.prepare_from_teacher(self.architecture)
        self.distiller.prepare_from_student(self.architecture)

        ......

    def _build_mutator(self,
                       mutator: VALID_MUTATOR_TYPE) -> OneShotChannelMutator:
        """build mutator."""
        if isinstance(mutator, dict):
            mutator = MODELS.build(mutator)
        if not isinstance(mutator, OneShotChannelMutator):
            raise TypeError('mutator should be a `dict` or '
                            '`OneShotModuleMutator` instance, but got '
                            f'{type(mutator)}')

        return mutator

    def _build_distiller(
            self, distiller: VALID_DISTILLER_TYPE) -> ConfigurableDistiller:
        if isinstance(distiller, dict):
            distiller = MODELS.build(distiller)
        if not isinstance(distiller, ConfigurableDistiller):
            raise TypeError('distiller should be a `dict` or '
                            '`ConfigurableDistiller` instance, but got '
                            f'{type(distiller)}')

        return distiller
```

2. Implement the core logic in `train_step`

In `train_step`, both the `mutator` and the `distiller` play an important role. For example, `sample_subnet`, `set_max_subnet` and `set_min_subnet` are supported by the `mutator`, and the function of`distill_step` is mainly implemented by the `distiller`.

```Python
@MODELS.register_module()
class AutoSlim(BaseAlgorithm):

     ......

     def train_step(self, data: List[dict],
                   optim_wrapper: OptimWrapper) -> Dict[str, torch.Tensor]:

        def distill_step(
                batch_inputs: torch.Tensor, data_samples: List[BaseDataElement]
        ) -> Dict[str, torch.Tensor]:
            ......

        ......

        batch_inputs, data_samples = self.data_preprocessor(data, True)

        total_losses = dict()
        # update the max subnet loss.
        self.set_max_subnet()
        ......
        total_losses.update(add_prefix(max_subnet_losses, 'max_subnet'))

        # update the min subnet loss.
        self.set_min_subnet()
        min_subnet_losses = distill_step(batch_inputs, data_samples)
        total_losses.update(add_prefix(min_subnet_losses, 'min_subnet'))

        # update the random subnet loss.
        for sample_idx in range(self.num_samples):
            self.set_subnet(self.sample_subnet())
            random_subnet_losses = distill_step(batch_inputs, data_samples)
            total_losses.update(
                add_prefix(random_subnet_losses,
                           f'random_subnet_{sample_idx}'))

        return total_losses
```

3. Import the class

You can either add the following line to `mmrazor/models/algorithms/nas/__init__.py`

```Python
from .autoslim import AutoSlim

__all__ = ['AutoSlim']
```

or alternatively add

```Python
custom_imports = dict(
    imports=['mmrazor.models.algorithms.nas.autoslim'],
    allow_failed_imports=False)
```

to the config file to avoid modifying the original code.

4. Use the algorithm in your config file

```Python
model= dict(
    type='mmrazor.AutoSlim',
    architecture=...,
    mutator=dict(
        type='OneShotChannelMutator',
        ...),
    distiller=dict(
        type='ConfigurableDistiller',
        ...),
    ...)
```<|MERGE_RESOLUTION|>--- conflicted
+++ resolved
@@ -12,19 +12,6 @@
 
 Create a new file `mmrazor/models/algorithms/nas/autoslim.py`, class `AutoSlim` inherits from class `BaseAlgorithm`. You need to build the KD algorithm component (distiller) and the pruning algorithm component (mutator) because AutoSlim is a mixed algorithm.
 
-<<<<<<< HEAD
-> You can also inherit from the existing algorithm instead of `BaseAlgorithm` if your algorithm is similar to the existing algorithm.
-
-> You can choose existing algorithm components in MMRazor, such as `OneShotChannelMutator` and `ConfigurableDistiller` in AutoSlim.
->
-> If these in MMRazor don't meet your needs, you can customize new algorithm components for your algorithm. Reference is as follows:
->
-> [Tutorials: Customize KD algorithms](https://aicarrier.feishu.cn/docx/doxcnFWOTLQYJ8FIlUGsYrEjisd)
->
-> [Tutorials: Customize Pruning algorithms](https://aicarrier.feishu.cn/docx/doxcnzXlPv0cDdmd0wNrq0SEqsh)
->
-> [Tutorials: Customize KD algorithms](https://aicarrier.feishu.cn/docx/doxcnFWOTLQYJ8FIlUGsYrEjisd)
-=======
 ```{note}
 You can also inherit from the existing algorithm instead of `BaseAlgorithm` if your algorithm is similar to the existing algorithm.
 ```
@@ -38,7 +25,6 @@
 [Customize Pruning algorithms](https://mmrazor.readthedocs.io/en/dev-1.x/advanced_guides/customize_pruning_algorithms.html)
 [Customize KD algorithms](https://mmrazor.readthedocs.io/en/dev-1.x/advanced_guides/customize_kd_algorithms.html)
 ```
->>>>>>> 24e106ba
 
 ```Python
 # Copyright (c) OpenMMLab. All rights reserved.
