# Copyright (c) OpenMMLab. All rights reserved.
import argparse
import copy
import os
import os.path as osp
import time
import warnings

import mmcv
import torch
from mmcls import __version__
from mmcls.datasets import build_dataset
from mmcls.utils import collect_env, get_root_logger
from mmcv import Config, DictAction
from mmcv.runner import get_dist_info, init_dist

# Differences from mmclassification
from mmrazor.apis.mmcls.train import set_random_seed, train_model
from mmrazor.models import build_algorithm
from mmrazor.utils import setup_multi_processes


def parse_args():
    parser = argparse.ArgumentParser(description='Train a model')
    parser.add_argument('config', help='train config file path')
    parser.add_argument('--work-dir', help='the dir to save logs and models')
    parser.add_argument(
        '--resume-from', help='the checkpoint file to resume from')
    parser.add_argument(
        '--auto-resume',
        action='store_true',
        help='resume from the latest checkpoint automatically')
    parser.add_argument(
        '--no-validate',
        action='store_true',
        help='whether not to evaluate the checkpoint during training')
    group_gpus = parser.add_mutually_exclusive_group()
    group_gpus.add_argument('--device', help='device used for training')
    group_gpus.add_argument(
        '--gpus',
        type=int,
        help='(Deprecated, please use --gpu-id) number of gpus to use '
        '(only applicable to non-distributed training)')
    group_gpus.add_argument(
        '--gpu-ids',
        type=int,
        nargs='+',
        help='(Deprecated, please use --gpu-id) ids of gpus to use '
        '(only applicable to non-distributed training)')
    group_gpus.add_argument(
        '--gpu-id',
        type=int,
        default=0,
        help='id of gpu to use '
        '(only applicable to non-distributed training)')
    parser.add_argument('--seed', type=int, default=None, help='random seed')
    parser.add_argument(
        '--deterministic',
        action='store_true',
        help='whether to set deterministic options for CUDNN backend.')
    parser.add_argument(
        '--cfg-options',
        nargs='+',
        action=DictAction,
        help='override some settings in the used config, the key-value pair '
        'in xxx=yyy format will be merged into config file. If the value to '
        'be overwritten is a list, it should be like key="[a,b]" or key=a,b '
        'It also allows nested list/tuple values, e.g. key="[(a,b),(c,d)]" '
        'Note that the quotation marks are necessary and that no white space '
        'is allowed.')
    parser.add_argument(
        '--launcher',
        choices=['none', 'pytorch', 'slurm', 'mpi'],
        default='none',
        help='job launcher')
    parser.add_argument('--local_rank', type=int, default=0)
    args = parser.parse_args()
    if 'LOCAL_RANK' not in os.environ:
        os.environ['LOCAL_RANK'] = str(args.local_rank)

    return args


def main():
    args = parse_args()

    cfg = Config.fromfile(args.config)
    if args.cfg_options is not None:
        cfg.merge_from_dict(args.cfg_options)

    # set multi-process settings
    setup_multi_processes(cfg)

    # set cudnn_benchmark
    if cfg.get('cudnn_benchmark', False):
        torch.backends.cudnn.benchmark = True

    # work_dir is determined in this priority: CLI > segment in file > filename
    if args.work_dir is not None:
        # update configs according to CLI args if args.work_dir is not None
        cfg.work_dir = args.work_dir
    elif cfg.get('work_dir', None) is None:
        # use config filename as default work_dir if cfg.work_dir is None
        cfg.work_dir = osp.join('./work_dirs',
                                osp.splitext(osp.basename(args.config))[0])
    if args.resume_from is not None:
        cfg.resume_from = args.resume_from
<<<<<<< HEAD
    cfg.auto_resume = args.auto_resume
=======
    if args.gpus is not None:
        cfg.gpu_ids = range(1)
        warnings.warn('`--gpus` is deprecated because we only support '
                      'single GPU mode in non-distributed training. '
                      'Use `gpus=1` now.')
>>>>>>> 64ccbc03
    if args.gpu_ids is not None:
        cfg.gpu_ids = args.gpu_ids[0:1]
        warnings.warn('`--gpu-ids` is deprecated, please use `--gpu-id`. '
                      'Because we only support single GPU mode in '
                      'non-distributed training. Use the first GPU '
                      'in `gpu_ids` now.')
    if args.gpus is None and args.gpu_ids is None:
        cfg.gpu_ids = [args.gpu_id]

    # init distributed env first, since logger depends on the dist info.
    if args.launcher == 'none':
        distributed = False
    else:
        distributed = True
        init_dist(args.launcher, **cfg.dist_params)
        _, world_size = get_dist_info()
        cfg.gpu_ids = range(world_size)

    # create work_dir
    mmcv.mkdir_or_exist(osp.abspath(cfg.work_dir))
    # dump config
    cfg.dump(osp.join(cfg.work_dir, osp.basename(args.config)))
    # init the logger before other steps
    timestamp = time.strftime('%Y%m%d_%H%M%S', time.localtime())
    log_file = osp.join(cfg.work_dir, f'{timestamp}.log')
    logger = get_root_logger(log_file=log_file, log_level=cfg.log_level)

    # init the meta dict to record some important information such as
    # environment info and seed, which will be logged
    meta = dict()
    # log env info
    env_info_dict = collect_env()
    env_info = '\n'.join([(f'{k}: {v}') for k, v in env_info_dict.items()])
    dash_line = '-' * 60 + '\n'
    logger.info('Environment info:\n' + dash_line + env_info + '\n' +
                dash_line)
    meta['env_info'] = env_info

    # log some basic info
    logger.info(f'Distributed training: {distributed}')
    logger.info(f'Config:\n{cfg.pretty_text}')

    # set random seeds
    if args.seed is not None:
        logger.info(f'Set random seed to {args.seed}, '
                    f'deterministic: {args.deterministic}')
        set_random_seed(args.seed, deterministic=args.deterministic)
    cfg.seed = args.seed
    meta['seed'] = args.seed

    # Difference from mmclassification
    # replace `model` to `algorithm`
    algorithm = build_algorithm(cfg.algorithm)
    algorithm.init_weights()

    datasets = [build_dataset(cfg.data.train)]
    if len(cfg.workflow) == 2:
        val_dataset = copy.deepcopy(cfg.data.val)
        val_dataset.pipeline = cfg.data.train.pipeline
        datasets.append(build_dataset(val_dataset))
    if cfg.checkpoint_config is not None:
        # save mmcls version, config file content and class names in
        # checkpoints as meta data
        cfg.checkpoint_config.meta = dict(
            mmcls_version=__version__,
            config=cfg.pretty_text,
            CLASSES=datasets[0].CLASSES)
    # add an attribute for visualization convenience
    train_model(
        # Difference from mmclassification
        # replace `model` to `algorithm`
        algorithm,
        datasets,
        cfg,
        distributed=distributed,
        validate=(not args.no_validate),
        timestamp=timestamp,
        device='cpu' if args.device == 'cpu' else 'cuda',
        meta=meta)


if __name__ == '__main__':
    main()<|MERGE_RESOLUTION|>--- conflicted
+++ resolved
@@ -105,15 +105,12 @@
                                 osp.splitext(osp.basename(args.config))[0])
     if args.resume_from is not None:
         cfg.resume_from = args.resume_from
-<<<<<<< HEAD
     cfg.auto_resume = args.auto_resume
-=======
     if args.gpus is not None:
         cfg.gpu_ids = range(1)
         warnings.warn('`--gpus` is deprecated because we only support '
                       'single GPU mode in non-distributed training. '
                       'Use `gpus=1` now.')
->>>>>>> 64ccbc03
     if args.gpu_ids is not None:
         cfg.gpu_ids = args.gpu_ids[0:1]
         warnings.warn('`--gpu-ids` is deprecated, please use `--gpu-id`. '
