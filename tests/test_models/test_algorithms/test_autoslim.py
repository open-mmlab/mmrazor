# Copyright (c) OpenMMLab. All rights reserved.
import os
import unittest
from typing import Dict, List, Tuple, Union
from unittest import TestCase
from unittest.mock import Mock

import pytest
import torch
import torch.distributed as dist
from mmcls.structures import ClsDataSample
from mmengine.optim import build_optim_wrapper

from mmrazor import digit_version
from mmrazor.models.algorithms import AutoSlim, AutoSlimDDP

MUTATOR_TYPE = Union[torch.nn.Module, Dict]
DISTILLER_TYPE = Union[torch.nn.Module, Dict]

ARCHITECTURE_CFG = dict(
<<<<<<< HEAD
    type='mmcls.ImageClassifier',
    backbone=dict(type='mmcls.MobileNetV2', widen_factor=1.5),
    neck=dict(type='mmcls.GlobalAveragePooling'),
=======
    _scope_='mmcls',
    type='ImageClassifier',
    backbone=dict(type='MobileNetV2', widen_factor=1.5),
    neck=dict(type='GlobalAveragePooling'),
>>>>>>> f98ac341
    head=dict(
        type='mmcls.LinearClsHead',
        num_classes=1000,
        in_channels=1920,
        loss=dict(type='mmcls.CrossEntropyLoss', loss_weight=1.0),
        topk=(1, 5)))

MUTATOR_CFG = dict(
    type='OneShotChannelMutator',
    channel_unit_cfg=dict(
        type='OneShotMutableChannelUnit',
        default_args=dict(
            candidate_choices=list(i / 12 for i in range(2, 13)),
            candidate_mode='ratio')),
    parse_cfg=dict(
        type='BackwardTracer',
        loss_calculator=dict(type='ImageClassifierPseudoLoss')))

DISTILLER_CFG = dict(
    type='ConfigurableDistiller',
    teacher_recorders=dict(fc=dict(type='ModuleOutputs', source='head.fc')),
    student_recorders=dict(fc=dict(type='ModuleOutputs', source='head.fc')),
    distill_losses=dict(
        loss_kl=dict(type='KLDivergence', tau=1, loss_weight=1)),
    loss_forward_mappings=dict(
        loss_kl=dict(
            preds_S=dict(recorder='fc', from_student=True),
            preds_T=dict(recorder='fc', from_student=False))))

OPTIM_WRAPPER_CFG = dict(
    optimizer=dict(
        type='mmcls.SGD',
        lr=0.5,
        momentum=0.9,
        weight_decay=4e-05,
        _scope_='mmrazor'),
    paramwise_cfg=dict(
        bias_decay_mult=0.0, norm_decay_mult=0.0, dwconv_decay_mult=0.0),
    clip_grad=None,
    accumulative_counts=4)


class FakeMutator:
    ...


class ToyDataPreprocessor(torch.nn.Module):

    def forward(
            self,
            data: Dict,
            training: bool = True) -> Tuple[torch.Tensor, List[ClsDataSample]]:
        return data


@unittest.skipIf(
    digit_version(torch.__version__) == digit_version('1.8.1'),
    'PyTorch version 1.8.1 is not supported by the Backward Tracer.')
class TestAutoSlim(TestCase):
    device: str = 'cpu'

    def test_init(self) -> None:
        mutator_wrong_type = FakeMutator()
        with pytest.raises(Exception):
            _ = self.prepare_model(mutator_wrong_type)

        algo = self.prepare_model()
        self.assertSequenceEqual(
            algo.mutator.mutable_units[0].candidate_choices,
            list(i / 12 for i in range(2, 13)),
        )

    def test_autoslim_train_step(self) -> None:
        algo = self.prepare_model()
        data = self._prepare_fake_data()
        optim_wrapper = build_optim_wrapper(algo, OPTIM_WRAPPER_CFG)
        fake_message_hub = Mock()
        fake_message_hub.runtime_info = {'iter': 0, 'max_iters': 100}
        optim_wrapper.message_hub = fake_message_hub
        assert not algo._optim_wrapper_count_status_reinitialized
        losses = algo.train_step(data, optim_wrapper)

        assert len(losses) == 7
        assert losses['max_subnet.loss'] > 0
        assert losses['min_subnet.loss'] > 0
        assert losses['min_subnet.loss_kl'] + 1e-5 > 0
        assert losses['random_subnet_0.loss'] > 0
        assert losses['random_subnet_0.loss_kl'] + 1e-5 > 0
        assert losses['random_subnet_1.loss'] > 0
        assert losses['random_subnet_1.loss_kl'] + 1e-5 > 0

        assert algo._optim_wrapper_count_status_reinitialized
        assert optim_wrapper._inner_count == 4
        assert optim_wrapper._max_counts == 400

        losses = algo.train_step(data, optim_wrapper)
        assert algo._optim_wrapper_count_status_reinitialized

    def _prepare_fake_data(self) -> Dict:
        imgs = torch.randn(16, 3, 224, 224).to(self.device)
        data_samples = [
            ClsDataSample().set_gt_label(torch.randint(0, 1000,
                                                       (16, ))).to(self.device)
        ]

        return {'inputs': imgs, 'data_samples': data_samples}

    def prepare_model(self,
                      mutator_cfg: MUTATOR_TYPE = MUTATOR_CFG,
                      distiller_cfg: DISTILLER_TYPE = DISTILLER_CFG,
                      architecture_cfg: Dict = ARCHITECTURE_CFG,
                      num_samples: int = 2) -> AutoSlim:
        model = AutoSlim(
            mutator=mutator_cfg,
            distiller=distiller_cfg,
            architecture=architecture_cfg,
            data_preprocessor=ToyDataPreprocessor(),
            num_samples=num_samples)
        model.to(self.device)

        return model


class TestAutoSlimDDP(TestAutoSlim):

    @classmethod
    def setUpClass(cls) -> None:
        os.environ['MASTER_ADDR'] = 'localhost'
        os.environ['MASTER_PORT'] = '12355'

        # initialize the process group
        if torch.cuda.is_available():
            backend = 'nccl'
            cls.device = 'cuda'
        else:
            backend = 'gloo'
        dist.init_process_group(backend, rank=0, world_size=1)

    def prepare_model(self,
                      mutator_cfg: MUTATOR_TYPE = MUTATOR_CFG,
                      distiller_cfg: DISTILLER_TYPE = DISTILLER_CFG,
                      architecture_cfg: Dict = ARCHITECTURE_CFG,
                      num_samples: int = 2) -> AutoSlim:
        model = super().prepare_model(
            mutator_cfg=mutator_cfg,
            distiller_cfg=distiller_cfg,
            architecture_cfg=architecture_cfg,
            num_samples=num_samples)

        return AutoSlimDDP(module=model, find_unused_parameters=True)

    @classmethod
    def tearDownClass(cls) -> None:
        dist.destroy_process_group()

    @pytest.mark.skipif(
        not torch.cuda.is_available(), reason='cuda device is not avaliable')
    def test_init(self) -> None:
        model = super().prepare_model()
        ddp_model = AutoSlimDDP(module=model, device_ids=[0])

        self.assertIsInstance(ddp_model, AutoSlimDDP)<|MERGE_RESOLUTION|>--- conflicted
+++ resolved
@@ -18,16 +18,10 @@
 DISTILLER_TYPE = Union[torch.nn.Module, Dict]
 
 ARCHITECTURE_CFG = dict(
-<<<<<<< HEAD
-    type='mmcls.ImageClassifier',
-    backbone=dict(type='mmcls.MobileNetV2', widen_factor=1.5),
-    neck=dict(type='mmcls.GlobalAveragePooling'),
-=======
     _scope_='mmcls',
     type='ImageClassifier',
     backbone=dict(type='MobileNetV2', widen_factor=1.5),
     neck=dict(type='GlobalAveragePooling'),
->>>>>>> f98ac341
     head=dict(
         type='mmcls.LinearClsHead',
         num_classes=1000,
