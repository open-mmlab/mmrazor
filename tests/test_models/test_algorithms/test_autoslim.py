# Copyright (c) OpenMMLab. All rights reserved.
import os
import unittest
from typing import Dict, List, Tuple, Union
from unittest import TestCase
from unittest.mock import Mock

import pytest
import torch
import torch.distributed as dist
from mmcls.structures import ClsDataSample
from mmengine.optim import build_optim_wrapper

from mmrazor import digit_version
from mmrazor.models.algorithms import AutoSlim, AutoSlimDDP

MUTATOR_TYPE = Union[torch.nn.Module, Dict]
DISTILLER_TYPE = Union[torch.nn.Module, Dict]

ARCHITECTURE_CFG = dict(
    _scope_='mmcls',
    type='ImageClassifier',
    backbone=dict(type='MobileNetV2', widen_factor=1.5),
    neck=dict(type='GlobalAveragePooling'),
    head=dict(
        type='mmcls.LinearClsHead',
        num_classes=1000,
        in_channels=1920,
        loss=dict(type='mmcls.CrossEntropyLoss', loss_weight=1.0),
        topk=(1, 5)))

ONESHOT_MUTABLE_CFG = dict(
    type='OneShotMutableChannel',
    candidate_choices=[1 / 8, 2 / 8, 3 / 8, 4 / 8, 5 / 8, 6 / 8, 7 / 8, 1.0],
    candidate_mode='ratio')
ONESHOT_MUTABLE_CFGS = dict(
    in_features=ONESHOT_MUTABLE_CFG,
    out_features=ONESHOT_MUTABLE_CFG,
    in_channels=ONESHOT_MUTABLE_CFG,
    out_channels=ONESHOT_MUTABLE_CFG,
    num_features=ONESHOT_MUTABLE_CFG)

MUTATOR_CFG = dict(
    type='OneShotChannelMutator',
<<<<<<< HEAD
    global_mutable_cfgs=ONESHOT_MUTABLE_CFGS,
    tracer_cfg=dict(
=======
    channel_unit_cfg=dict(
        type='OneShotMutableChannelUnit',
        default_args=dict(
            candidate_choices=list(i / 12 for i in range(2, 13)),
            choice_mode='ratio')),
    parse_cfg=dict(
>>>>>>> 9c567e4d
        type='BackwardTracer',
        loss_calculator=dict(type='ImageClassifierPseudoLoss')))

DISTILLER_CFG = dict(
    type='ConfigurableDistiller',
    teacher_recorders=dict(fc=dict(type='ModuleOutputs', source='head.fc')),
    student_recorders=dict(fc=dict(type='ModuleOutputs', source='head.fc')),
    distill_losses=dict(
        loss_kl=dict(type='KLDivergence', tau=1, loss_weight=1)),
    loss_forward_mappings=dict(
        loss_kl=dict(
            preds_S=dict(recorder='fc', from_student=True),
            preds_T=dict(recorder='fc', from_student=False))))

OPTIM_WRAPPER_CFG = dict(
    optimizer=dict(
        type='mmcls.SGD',
        lr=0.5,
        momentum=0.9,
        weight_decay=4e-05,
        _scope_='mmrazor'),
    paramwise_cfg=dict(
        bias_decay_mult=0.0, norm_decay_mult=0.0, dwconv_decay_mult=0.0),
    clip_grad=None,
    accumulative_counts=4)


class FakeMutator:
    ...


class ToyDataPreprocessor(torch.nn.Module):

    def forward(
            self,
            data: Dict,
            training: bool = True) -> Tuple[torch.Tensor, List[ClsDataSample]]:
        return data


@unittest.skipIf(
    digit_version(torch.__version__) == digit_version('1.8.1'),
    'PyTorch version 1.8.1 is not supported by the Backward Tracer.')
class TestAutoSlim(TestCase):
    device: str = 'cpu'

    def test_init(self) -> None:
        mutator_wrong_type = FakeMutator()
        with pytest.raises(Exception):
            _ = self.prepare_model(mutator_wrong_type)

        algo = self.prepare_model()
        self.assertSequenceEqual(
            algo.mutator.mutable_units[0].candidate_choices,
            list(i / 12 for i in range(2, 13)),
        )

    def test_autoslim_train_step(self) -> None:
        algo = self.prepare_model()
        data = self._prepare_fake_data()
        optim_wrapper = build_optim_wrapper(algo, OPTIM_WRAPPER_CFG)
        fake_message_hub = Mock()
        fake_message_hub.runtime_info = {'iter': 0, 'max_iters': 100}
        optim_wrapper.message_hub = fake_message_hub
        assert not algo._optim_wrapper_count_status_reinitialized
        losses = algo.train_step(data, optim_wrapper)

        assert len(losses) == 7
        assert losses['max_subnet.loss'] > 0
        assert losses['min_subnet.loss'] > 0
        assert losses['min_subnet.loss_kl'] + 1e-5 > 0
        assert losses['random_subnet_0.loss'] > 0
        assert losses['random_subnet_0.loss_kl'] + 1e-5 > 0
        assert losses['random_subnet_1.loss'] > 0
        assert losses['random_subnet_1.loss_kl'] + 1e-5 > 0

        assert algo._optim_wrapper_count_status_reinitialized
        assert optim_wrapper._inner_count == 4
        assert optim_wrapper._max_counts == 400

        losses = algo.train_step(data, optim_wrapper)
        assert algo._optim_wrapper_count_status_reinitialized

    def _prepare_fake_data(self) -> Dict:
        imgs = torch.randn(16, 3, 224, 224).to(self.device)
        data_samples = [
            ClsDataSample().set_gt_label(torch.randint(0, 1000,
                                                       (16, ))).to(self.device)
        ]

        return {'inputs': imgs, 'data_samples': data_samples}

    def prepare_model(self,
                      mutator_cfg: MUTATOR_TYPE = MUTATOR_CFG,
                      distiller_cfg: DISTILLER_TYPE = DISTILLER_CFG,
                      architecture_cfg: Dict = ARCHITECTURE_CFG,
                      num_samples: int = 2) -> AutoSlim:
        model = AutoSlim(
            mutator=mutator_cfg,
            distiller=distiller_cfg,
            architecture=architecture_cfg,
            data_preprocessor=ToyDataPreprocessor(),
            num_samples=num_samples)
        model.to(self.device)

        return model


class TestAutoSlimDDP(TestAutoSlim):

    @classmethod
    def setUpClass(cls) -> None:
        os.environ['MASTER_ADDR'] = 'localhost'
        os.environ['MASTER_PORT'] = '12355'

        # initialize the process group
        if torch.cuda.is_available():
            backend = 'nccl'
            cls.device = 'cuda'
        else:
            backend = 'gloo'
        dist.init_process_group(backend, rank=0, world_size=1)

    def prepare_model(self,
                      mutator_cfg: MUTATOR_TYPE = MUTATOR_CFG,
                      distiller_cfg: DISTILLER_TYPE = DISTILLER_CFG,
                      architecture_cfg: Dict = ARCHITECTURE_CFG,
                      num_samples: int = 2) -> AutoSlim:
        model = super().prepare_model(
            mutator_cfg=mutator_cfg,
            distiller_cfg=distiller_cfg,
            architecture_cfg=architecture_cfg,
            num_samples=num_samples)

        return AutoSlimDDP(module=model, find_unused_parameters=True)

    @classmethod
    def tearDownClass(cls) -> None:
        dist.destroy_process_group()

    @pytest.mark.skipif(
        not torch.cuda.is_available(), reason='cuda device is not avaliable')
    def test_init(self) -> None:
        model = super().prepare_model()
        ddp_model = AutoSlimDDP(module=model, device_ids=[0])

        self.assertIsInstance(ddp_model, AutoSlimDDP)<|MERGE_RESOLUTION|>--- conflicted
+++ resolved
@@ -42,17 +42,12 @@
 
 MUTATOR_CFG = dict(
     type='OneShotChannelMutator',
-<<<<<<< HEAD
-    global_mutable_cfgs=ONESHOT_MUTABLE_CFGS,
-    tracer_cfg=dict(
-=======
     channel_unit_cfg=dict(
         type='OneShotMutableChannelUnit',
         default_args=dict(
             candidate_choices=list(i / 12 for i in range(2, 13)),
             choice_mode='ratio')),
     parse_cfg=dict(
->>>>>>> 9c567e4d
         type='BackwardTracer',
         loss_calculator=dict(type='ImageClassifierPseudoLoss')))
 
