# Copyright (c) OpenMMLab. All rights reserved.
import copy
import os
from typing import Dict, List, Tuple
from unittest import TestCase
from unittest.mock import Mock

import pytest
import torch
import torch.distributed as dist
from mmcls.structures import ClsDataSample
from mmengine.optim import build_optim_wrapper

from mmrazor.models.algorithms import SlimmableNetwork, SlimmableNetworkDDP

MODEL_CFG = dict(
    _scope_='mmcls',
    type='ImageClassifier',
    backbone=dict(type='MobileNetV2', widen_factor=1.5),
    neck=dict(type='GlobalAveragePooling'),
    head=dict(
        type='LinearClsHead',
        num_classes=1000,
        in_channels=1920,
        loss=dict(type='CrossEntropyLoss', loss_weight=1.0),
        topk=(1, 5)))
CHANNEL_CFG_PATH = 'tests/data/MBV2_slimmable_config.json'

MUTATOR_CFG = dict(
    type='SlimmableChannelMutator',
<<<<<<< HEAD
    global_mutable_cfgs=dict(
        in_features=dict(type='OneShotMutableChannel'),
        out_features=dict(type='OneShotMutableChannel'),
        in_channels=dict(type='OneShotMutableChannel'),
        out_channels=dict(type='OneShotMutableChannel'),
        num_features=dict(type='OneShotMutableChannel')),
    tracer_cfg=dict(
=======
    channel_unit_cfg=dict(type='SlimmableChannelUnit', units=CHANNEL_CFG_PATH),
    parse_cfg=dict(
>>>>>>> 9c567e4d
        type='BackwardTracer',
        loss_calculator=dict(type='ImageClassifierPseudoLoss')))

CHANNEL_CFG_PATHS = [
    'tests/data/MBV2_220M.yaml',
    'tests/data/MBV2_320M.yaml',
    'tests/data/MBV2_530M.yaml',
]

OPTIMIZER_CFG = dict(
    type='SGD', lr=0.5, momentum=0.9, nesterov=True, weight_decay=0.0001)
OPTIM_WRAPPER_CFG = dict(optimizer=OPTIMIZER_CFG, accumulative_counts=3)


class FakeMutator:
    ...


class ToyDataPreprocessor(torch.nn.Module):

    def forward(
            self,
            data: Dict,
            training: bool = True) -> Tuple[torch.Tensor, List[ClsDataSample]]:
        return data


class TestSlimmable(TestCase):
    device: str = 'cpu'

    def test_init(self) -> None:

        mutator_wrong_type = FakeMutator()
        with pytest.raises(AttributeError):
            _ = self.prepare_model(mutator_wrong_type, MODEL_CFG)

        # assert has prunable units
        algo = SlimmableNetwork(MUTATOR_CFG, MODEL_CFG)
        self.assertGreater(len(algo.mutator.mutable_units), 0)

        # assert can generate config template
        mutator_cfg = copy.deepcopy(MUTATOR_CFG)
        mutator_cfg['channel_unit_cfg']['units'] = {}
        algo = SlimmableNetwork(mutator_cfg, MODEL_CFG)
        try:
            algo.mutator.config_template()
        except Exception:
            self.fail()

    def test_is_deployed(self) -> None:
        slimmable_should_not_deployed = \
            SlimmableNetwork(MUTATOR_CFG, MODEL_CFG)
        assert not slimmable_should_not_deployed.is_deployed

        slimmable_should_deployed = \
            SlimmableNetwork(MUTATOR_CFG, MODEL_CFG, deploy_index=0)
        assert slimmable_should_deployed.is_deployed

    def test_slimmable_train_step(self) -> None:
        algo = self.prepare_slimmable_model()
        data = self._prepare_fake_data()
        optim_wrapper_cfg = copy.deepcopy(OPTIM_WRAPPER_CFG)
        optim_wrapper_cfg['accumulative_counts'] = 1
        optim_wrapper = build_optim_wrapper(algo, optim_wrapper_cfg)
        fake_message_hub = Mock()
        fake_message_hub.runtime_info = {'iter': 0, 'max_iters': 100}
        optim_wrapper.message_hub = fake_message_hub
        assert not algo._optim_wrapper_count_status_reinitialized
        losses = algo.train_step(data, optim_wrapper)

        assert len(losses) == 3
        assert losses['subnet_0.loss'] > 0
        assert losses['subnet_1.loss'] > 0
        assert losses['subnet_2.loss'] > 0

        self.assertTrue(algo._optim_wrapper_count_status_reinitialized)
        self.assertEqual(optim_wrapper._inner_count, 3)
        self.assertEqual(optim_wrapper._max_counts, 300)

        losses = algo.train_step(data, optim_wrapper)
        assert algo._optim_wrapper_count_status_reinitialized

    def test_fixed_train_step(self) -> None:
        algo = self.prepare_fixed_model()
        data = self._prepare_fake_data()
        optim_wrapper = build_optim_wrapper(algo, OPTIM_WRAPPER_CFG)
        losses = algo.train_step(data, optim_wrapper)

        assert len(losses) == 1
        assert losses['loss'] > 0

    def _prepare_fake_data(self) -> Dict:
        imgs = torch.randn(16, 3, 224, 224).to(self.device)
        data_samples = [
            ClsDataSample().set_gt_label(torch.randint(0, 1000,
                                                       (16, ))).to(self.device)
        ]

        return {'inputs': imgs, 'data_samples': data_samples}

    def prepare_slimmable_model(self) -> SlimmableNetwork:
        return self.prepare_model(MUTATOR_CFG, MODEL_CFG)

    def prepare_fixed_model(self) -> SlimmableNetwork:

        return self.prepare_model(MUTATOR_CFG, MODEL_CFG, deploy=0)

    def prepare_model(self,
                      mutator_cfg: Dict,
                      model_cfg: Dict,
                      deploy=-1) -> SlimmableNetwork:
        model = SlimmableNetwork(mutator_cfg, model_cfg, deploy,
                                 ToyDataPreprocessor())
        model.to(self.device)

        return model


class TestSlimmableDDP(TestSlimmable):

    @classmethod
    def setUpClass(cls) -> None:
        os.environ['MASTER_ADDR'] = 'localhost'
        os.environ['MASTER_PORT'] = '12355'

        # initialize the process group
        if torch.cuda.is_available():
            backend = 'nccl'
            cls.device = 'cuda'
        else:
            backend = 'gloo'
        dist.init_process_group(backend, rank=0, world_size=1)

    def prepare_model(self,
                      mutator_cfg: Dict,
                      model_cfg: Dict,
                      deploy=-1) -> SlimmableNetwork:
        model = super().prepare_model(mutator_cfg, model_cfg, deploy)
        return SlimmableNetworkDDP(module=model, find_unused_parameters=True)

    def test_is_deployed(self) -> None:
        ...

    @pytest.mark.skipif(
        not torch.cuda.is_available(), reason='cuda device is not avaliable')
    def test_init(self) -> None:
        model = super().prepare_slimmable_model()
        ddp_model = SlimmableNetworkDDP(module=model, device_ids=[0])

        self.assertIsInstance(ddp_model, SlimmableNetworkDDP)

    @classmethod
    def tearDownClass(cls) -> None:
        dist.destroy_process_group()<|MERGE_RESOLUTION|>--- conflicted
+++ resolved
@@ -28,18 +28,8 @@
 
 MUTATOR_CFG = dict(
     type='SlimmableChannelMutator',
-<<<<<<< HEAD
-    global_mutable_cfgs=dict(
-        in_features=dict(type='OneShotMutableChannel'),
-        out_features=dict(type='OneShotMutableChannel'),
-        in_channels=dict(type='OneShotMutableChannel'),
-        out_channels=dict(type='OneShotMutableChannel'),
-        num_features=dict(type='OneShotMutableChannel')),
-    tracer_cfg=dict(
-=======
     channel_unit_cfg=dict(type='SlimmableChannelUnit', units=CHANNEL_CFG_PATH),
     parse_cfg=dict(
->>>>>>> 9c567e4d
         type='BackwardTracer',
         loss_calculator=dict(type='ImageClassifierPseudoLoss')))
 
