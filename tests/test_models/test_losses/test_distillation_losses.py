# Copyright (c) OpenMMLab. All rights reserved.
from unittest import TestCase

import torch

<<<<<<< HEAD
from mmrazor.models import (ABLoss, ActivationLoss, DKDLoss,
                            InformationEntropyLoss, OnehotLikeLoss)
=======
from mmrazor.models import ABLoss, DKDLoss, KDSoftCELoss
>>>>>>> 72c11751


class TestLosses(TestCase):

    @classmethod
    def setUpClass(cls):
        cls.feats_1d = torch.randn(5, 6)
        cls.feats_2d = torch.randn(5, 2, 3)
        cls.feats_3d = torch.randn(5, 2, 3, 3)

        num_classes = 6
        cls.labels = torch.randint(0, num_classes, [5])

    def normal_test_1d(self, loss_instance, labels=False):
        args = tuple([self.feats_1d, self.feats_1d])
        if labels:
            args += (self.labels, )
        loss_1d = loss_instance.forward(*args)
        self.assertTrue(loss_1d.numel() == 1)

    def normal_test_2d(self, loss_instance, labels=False):
        args = tuple([self.feats_2d, self.feats_2d])
        if labels:
            args += (self.labels, )
        loss_2d = loss_instance.forward(*args)
        self.assertTrue(loss_2d.numel() == 1)

    def normal_test_3d(self, loss_instance, labels=False):
        args = tuple([self.feats_3d, self.feats_3d])
        if labels:
            args += (self.labels, )
        loss_3d = loss_instance.forward(*args)
        self.assertTrue(loss_3d.numel() == 1)

    def test_ab_loss(self):
        ab_loss_cfg = dict(loss_weight=1.0, margin=1.0)
        ab_loss = ABLoss(**ab_loss_cfg)
        self.normal_test_1d(ab_loss)
        self.normal_test_2d(ab_loss)
        self.normal_test_3d(ab_loss)

    def test_dkd_loss(self):
        dkd_loss_cfg = dict(loss_weight=1.0)
        dkd_loss = DKDLoss(**dkd_loss_cfg)
        # dkd requires label logits
        self.normal_test_1d(dkd_loss, labels=True)

<<<<<<< HEAD
    def test_dafl_loss(self):
        dafl_loss_cfg = dict(loss_weight=1.0)
        ac_loss = ActivationLoss(**dafl_loss_cfg, norm_type='abs')
        oh_loss = OnehotLikeLoss(**dafl_loss_cfg)
        ie_loss = InformationEntropyLoss(**dafl_loss_cfg, gather=False)

        # normal test with only one input
        loss_ac = ac_loss.forward(self.feats_1d)
        self.assertTrue(loss_ac.numel() == 1)
        loss_oh = oh_loss.forward(self.feats_1d)
        self.assertTrue(loss_oh.numel() == 1)
        loss_ie = ie_loss.forward(self.feats_1d)
        self.assertTrue(loss_ie.numel() == 1)

        with self.assertRaisesRegex(AssertionError,
                                    '"norm_type" must be "norm" or "abs"'):
            _ = ActivationLoss(**dafl_loss_cfg, norm_type='random')

        # test gather_tensors
        ie_loss = InformationEntropyLoss(**dafl_loss_cfg, gather=True)
        ie_loss.world_size = 2
        with self.assertRaisesRegex(
                RuntimeError,
                'Default process group has not been initialized'):
            loss_ie = ie_loss.forward(self.feats_1d)
=======
    def test_kdSoftce_loss(self):
        kdSoftce_loss_cfg = dict(loss_weight=1.0)
        kdSoftce_loss = KDSoftCELoss(**kdSoftce_loss_cfg)
        # kd soft ce loss requires label logits
        self.normal_test_1d(kdSoftce_loss, labels=True)
>>>>>>> 72c11751
<|MERGE_RESOLUTION|>--- conflicted
+++ resolved
@@ -3,12 +3,8 @@
 
 import torch
 
-<<<<<<< HEAD
-from mmrazor.models import (ABLoss, ActivationLoss, DKDLoss,
+from mmrazor.models import (ABLoss, ActivationLoss, DKDLoss, KDSoftCELoss,
                             InformationEntropyLoss, OnehotLikeLoss)
-=======
-from mmrazor.models import ABLoss, DKDLoss, KDSoftCELoss
->>>>>>> 72c11751
 
 
 class TestLosses(TestCase):
@@ -56,7 +52,6 @@
         # dkd requires label logits
         self.normal_test_1d(dkd_loss, labels=True)
 
-<<<<<<< HEAD
     def test_dafl_loss(self):
         dafl_loss_cfg = dict(loss_weight=1.0)
         ac_loss = ActivationLoss(**dafl_loss_cfg, norm_type='abs')
@@ -82,10 +77,9 @@
                 RuntimeError,
                 'Default process group has not been initialized'):
             loss_ie = ie_loss.forward(self.feats_1d)
-=======
+
     def test_kdSoftce_loss(self):
         kdSoftce_loss_cfg = dict(loss_weight=1.0)
         kdSoftce_loss = KDSoftCELoss(**kdSoftce_loss_cfg)
         # kd soft ce loss requires label logits
-        self.normal_test_1d(kdSoftce_loss, labels=True)
->>>>>>> 72c11751
+        self.normal_test_1d(kdSoftce_loss, labels=True)