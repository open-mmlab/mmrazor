# Copyright (c) OpenMMLab. All rights reserved.
from unittest import TestCase

import torch

<<<<<<< HEAD
from mmrazor import digit_version
from mmrazor.models import (ABLoss, ActivationLoss, DKDLoss,
=======
from mmrazor.models import (ABLoss, ActivationLoss, DKDLoss, FTLoss,
>>>>>>> ba71abf3
                            InformationEntropyLoss, KDSoftCELoss,
                            OnehotLikeLoss)


class TestLosses(TestCase):

    @classmethod
    def setUpClass(cls):
        cls.feats_1d = torch.randn(5, 6)
        cls.feats_2d = torch.randn(5, 2, 3)
        cls.feats_3d = torch.randn(5, 2, 3, 3)

        num_classes = 6
        cls.labels = torch.randint(0, num_classes, [5])

    def normal_test_1d(self, loss_instance, labels=False):
        args = tuple([self.feats_1d, self.feats_1d])
        if labels:
            args += (self.labels, )
        loss_1d = loss_instance.forward(*args)
        self.assertTrue(loss_1d.numel() == 1)

    def normal_test_2d(self, loss_instance, labels=False):
        args = tuple([self.feats_2d, self.feats_2d])
        if labels:
            args += (self.labels, )
        loss_2d = loss_instance.forward(*args)
        self.assertTrue(loss_2d.numel() == 1)

    def normal_test_3d(self, loss_instance, labels=False):
        args = tuple([self.feats_3d, self.feats_3d])
        if labels:
            args += (self.labels, )
        loss_3d = loss_instance.forward(*args)
        self.assertTrue(loss_3d.numel() == 1)

    def test_ab_loss(self):
        ab_loss_cfg = dict(loss_weight=1.0, margin=1.0)
        ab_loss = ABLoss(**ab_loss_cfg)
        self.normal_test_1d(ab_loss)
        self.normal_test_2d(ab_loss)
        self.normal_test_3d(ab_loss)

    def test_dkd_loss(self):
        dkd_loss_cfg = dict(loss_weight=1.0)
        dkd_loss = DKDLoss(**dkd_loss_cfg)
        # dkd requires label logits
        self.normal_test_1d(dkd_loss, labels=True)

    def test_ft_loss(self):
        ft_loss_cfg = dict(loss_weight=1.0)
        ft_loss = FTLoss(**ft_loss_cfg)

        assert ft_loss.loss_weight == 1.0

        self.normal_test_1d(ft_loss)
        self.normal_test_2d(ft_loss)
        self.normal_test_3d(ft_loss)

    def test_dafl_loss(self):
        dafl_loss_cfg = dict(loss_weight=1.0)
        ac_loss = ActivationLoss(**dafl_loss_cfg, norm_type='abs')
        oh_loss = OnehotLikeLoss(**dafl_loss_cfg)
        ie_loss = InformationEntropyLoss(**dafl_loss_cfg, gather=False)

        # normal test with only one input
        loss_ac = ac_loss.forward(self.feats_1d)
        self.assertTrue(loss_ac.numel() == 1)
        loss_oh = oh_loss.forward(self.feats_1d)
        self.assertTrue(loss_oh.numel() == 1)
        loss_ie = ie_loss.forward(self.feats_1d)
        self.assertTrue(loss_ie.numel() == 1)

        with self.assertRaisesRegex(AssertionError,
                                    '"norm_type" must be "norm" or "abs"'):
            _ = ActivationLoss(**dafl_loss_cfg, norm_type='random')

        # test gather_tensors
        ie_loss = InformationEntropyLoss(**dafl_loss_cfg, gather=True)
        ie_loss.world_size = 2

        # TODO: configure circle CI to test UT under multi torch versions.
        if digit_version(torch.__version__) >= digit_version('1.8.0'):
            with self.assertRaisesRegex(
                    RuntimeError,
                    'Default process group has not been initialized'):
                loss_ie = ie_loss.forward(self.feats_1d)
        else:
            with self.assertRaisesRegex(
                    AssertionError,
                    'Default process group is not initialized'):
                loss_ie = ie_loss.forward(self.feats_1d)

    def test_kdSoftce_loss(self):
        kdSoftce_loss_cfg = dict(loss_weight=1.0)
        kdSoftce_loss = KDSoftCELoss(**kdSoftce_loss_cfg)
        # kd soft ce loss requires label logits
        self.normal_test_1d(kdSoftce_loss, labels=True)<|MERGE_RESOLUTION|>--- conflicted
+++ resolved
@@ -3,12 +3,8 @@
 
 import torch
 
-<<<<<<< HEAD
 from mmrazor import digit_version
-from mmrazor.models import (ABLoss, ActivationLoss, DKDLoss,
-=======
 from mmrazor.models import (ABLoss, ActivationLoss, DKDLoss, FTLoss,
->>>>>>> ba71abf3
                             InformationEntropyLoss, KDSoftCELoss,
                             OnehotLikeLoss)
 
