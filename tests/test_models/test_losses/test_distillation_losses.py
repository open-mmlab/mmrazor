--- conflicted
+++ resolved
@@ -4,14 +4,9 @@
 import torch
 
 from mmrazor import digit_version
-<<<<<<< HEAD
-from mmrazor.models import (ABLoss, ActivationLoss, ATLoss, DKDLoss, FTLoss,
-                            InformationEntropyLoss, KDSoftCELoss, OFDLoss,
-=======
 from mmrazor.models import (ABLoss, ActivationLoss, ATLoss, DKDLoss, FBKDLoss,
                             FTLoss, InformationEntropyLoss, KDSoftCELoss,
->>>>>>> 1c0da58d
-                            OnehotLikeLoss)
+                            OFDLoss, OnehotLikeLoss)
 
 
 class TestLosses(TestCase):
