# Copyright (c) OpenMMLab. All rights reserved.
from unittest import TestCase

import torch

<<<<<<< HEAD
from mmrazor.models import ABLoss, DKDLoss, FTLoss
=======
from mmrazor.models import (ABLoss, ActivationLoss, DKDLoss,
                            InformationEntropyLoss, KDSoftCELoss,
                            OnehotLikeLoss)
>>>>>>> 4b3f8ab6


class TestLosses(TestCase):

    @classmethod
    def setUpClass(cls):
        cls.feats_1d = torch.randn(5, 6)
        cls.feats_2d = torch.randn(5, 2, 3)
        cls.feats_3d = torch.randn(5, 2, 3, 3)

        num_classes = 6
        cls.labels = torch.randint(0, num_classes, [5])

    def normal_test_1d(self, loss_instance, labels=False):
        args = tuple([self.feats_1d, self.feats_1d])
        if labels:
            args += (self.labels, )
        loss_1d = loss_instance.forward(*args)
        self.assertTrue(loss_1d.numel() == 1)

    def normal_test_2d(self, loss_instance, labels=False):
        args = tuple([self.feats_2d, self.feats_2d])
        if labels:
            args += (self.labels, )
        loss_2d = loss_instance.forward(*args)
        self.assertTrue(loss_2d.numel() == 1)

    def normal_test_3d(self, loss_instance, labels=False):
        args = tuple([self.feats_3d, self.feats_3d])
        if labels:
            args += (self.labels, )
        loss_3d = loss_instance.forward(*args)
        self.assertTrue(loss_3d.numel() == 1)

    def test_ab_loss(self):
        ab_loss_cfg = dict(loss_weight=1.0, margin=1.0)
        ab_loss = ABLoss(**ab_loss_cfg)
        self.normal_test_1d(ab_loss)
        self.normal_test_2d(ab_loss)
        self.normal_test_3d(ab_loss)

    def test_dkd_loss(self):
        dkd_loss_cfg = dict(loss_weight=1.0)
        dkd_loss = DKDLoss(**dkd_loss_cfg)
        # dkd requires label logits
        self.normal_test_1d(dkd_loss, labels=True)

<<<<<<< HEAD
    def test_ft_loss(self):
        ft_loss_cfg = dict(loss_weight=1.0)
        ft_loss = FTLoss(**ft_loss_cfg)

        assert ft_loss.loss_weight == 1.0

        self.normal_test_1d(ft_loss)
        self.normal_test_2d(ft_loss)
        self.normal_test_3d(ft_loss)
=======
    def test_dafl_loss(self):
        dafl_loss_cfg = dict(loss_weight=1.0)
        ac_loss = ActivationLoss(**dafl_loss_cfg, norm_type='abs')
        oh_loss = OnehotLikeLoss(**dafl_loss_cfg)
        ie_loss = InformationEntropyLoss(**dafl_loss_cfg, gather=False)

        # normal test with only one input
        loss_ac = ac_loss.forward(self.feats_1d)
        self.assertTrue(loss_ac.numel() == 1)
        loss_oh = oh_loss.forward(self.feats_1d)
        self.assertTrue(loss_oh.numel() == 1)
        loss_ie = ie_loss.forward(self.feats_1d)
        self.assertTrue(loss_ie.numel() == 1)

        with self.assertRaisesRegex(AssertionError,
                                    '"norm_type" must be "norm" or "abs"'):
            _ = ActivationLoss(**dafl_loss_cfg, norm_type='random')

        # test gather_tensors
        ie_loss = InformationEntropyLoss(**dafl_loss_cfg, gather=True)
        ie_loss.world_size = 2
        with self.assertRaisesRegex(
                RuntimeError,
                'Default process group has not been initialized'):
            loss_ie = ie_loss.forward(self.feats_1d)

    def test_kdSoftce_loss(self):
        kdSoftce_loss_cfg = dict(loss_weight=1.0)
        kdSoftce_loss = KDSoftCELoss(**kdSoftce_loss_cfg)
        # kd soft ce loss requires label logits
        self.normal_test_1d(kdSoftce_loss, labels=True)
>>>>>>> 4b3f8ab6
<|MERGE_RESOLUTION|>--- conflicted
+++ resolved
@@ -3,13 +3,9 @@
 
 import torch
 
-<<<<<<< HEAD
-from mmrazor.models import ABLoss, DKDLoss, FTLoss
-=======
-from mmrazor.models import (ABLoss, ActivationLoss, DKDLoss,
+from mmrazor.models import (ABLoss, ActivationLoss, DKDLoss, FTLoss,
                             InformationEntropyLoss, KDSoftCELoss,
                             OnehotLikeLoss)
->>>>>>> 4b3f8ab6
 
 
 class TestLosses(TestCase):
@@ -57,7 +53,6 @@
         # dkd requires label logits
         self.normal_test_1d(dkd_loss, labels=True)
 
-<<<<<<< HEAD
     def test_ft_loss(self):
         ft_loss_cfg = dict(loss_weight=1.0)
         ft_loss = FTLoss(**ft_loss_cfg)
@@ -67,7 +62,7 @@
         self.normal_test_1d(ft_loss)
         self.normal_test_2d(ft_loss)
         self.normal_test_3d(ft_loss)
-=======
+
     def test_dafl_loss(self):
         dafl_loss_cfg = dict(loss_weight=1.0)
         ac_loss = ActivationLoss(**dafl_loss_cfg, norm_type='abs')
@@ -98,5 +93,4 @@
         kdSoftce_loss_cfg = dict(loss_weight=1.0)
         kdSoftce_loss = KDSoftCELoss(**kdSoftce_loss_cfg)
         # kd soft ce loss requires label logits
-        self.normal_test_1d(kdSoftce_loss, labels=True)
->>>>>>> 4b3f8ab6
+        self.normal_test_1d(kdSoftce_loss, labels=True)