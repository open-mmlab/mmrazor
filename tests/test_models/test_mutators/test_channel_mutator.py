# Copyright (c) OpenMMLab. All rights reserved.
import copy
import unittest
from typing import Union

import torch

# from mmrazor.models.mutables import MutableChannelUnit
from mmrazor.models.mutables.mutable_channel import (
    L1MutableChannelUnit, SequentialMutableChannelUnit)
from mmrazor.models.mutators.channel_mutator import ChannelMutator
from mmrazor.models.task_modules import ChannelAnalyzer
from mmrazor.registry import MODELS
from ...data.models import DynamicAttention, DynamicLinearModel, DynamicMMBlock
from ...data.tracer_passed_models import backward_passed_library


@MODELS.register_module()
class RandomChannelUnit(SequentialMutableChannelUnit):

    def generate_mask(self, choice: Union[int, float]) -> torch.Tensor:
        if isinstance(choice, float):
            choice = max(1, int(self.num_channels * choice))
        assert 0 < choice <= self.num_channels
        rand_imp = torch.rand([self.num_channels])
        ind = rand_imp.topk(choice)[1]
        mask = torch.zeros([self.num_channels])
        mask.scatter_(-1, ind, 1)
        return mask


DATA_UNITS = [
    SequentialMutableChannelUnit, RandomChannelUnit, L1MutableChannelUnit
]


class TestChannelMutator(unittest.TestCase):

    def _test_a_mutator(self, mutator: ChannelMutator, model):
        choices = mutator.sample_choices()
        mutator.set_choices(choices)
        self.assertGreater(len(mutator.mutable_units), 0)
        x = torch.rand([2, 3, 224, 224])
        y = model(x)
        self.assertEqual(list(y.shape), [2, 1000])

    def test_init(self):
        model = backward_passed_library.include_models()[0]()
        mutator = ChannelMutator(parse_cfg=ChannelAnalyzer())
        mutator.prepare_from_supernet(model)
        self.assertGreaterEqual(len(mutator.mutable_units), 1)
        self._test_a_mutator(mutator, model)

    def test_sample_subnet(self):
        data_models = backward_passed_library.include_models()[:2]

        for i, data in enumerate(data_models):
            with self.subTest(i=i, data=data):
                model = data()

                mutator = ChannelMutator()
                mutator.prepare_from_supernet(model)

                self.assertGreaterEqual(len(mutator.mutable_units), 1)

                self._test_a_mutator(mutator, model)

    def test_generic_support(self):
        data_models = backward_passed_library.include_models()

        for data_model in data_models[:1]:
            for unit_type in DATA_UNITS:
                with self.subTest(model=data_model, unit=unit_type):

                    model = data_model()

                    mutator = ChannelMutator(channel_unit_cfg=unit_type)
                    mutator.prepare_from_supernet(model)
                    mutator.units

                    self._test_a_mutator(mutator, model)

    def test_init_units_from_cfg(self):
        ARCHITECTURE_CFG = dict(
            type='mmcls.ImageClassifier',
            backbone=dict(type='mmcls.MobileNetV2', widen_factor=1.5),
            neck=dict(type='mmcls.GlobalAveragePooling'),
            head=dict(
                type='mmcls.LinearClsHead',
                num_classes=1000,
                in_channels=1920,
                loss=dict(type='mmcls.CrossEntropyLoss', loss_weight=1.0),
                topk=(1, 5)))
        model = MODELS.build(ARCHITECTURE_CFG)

        # generate config
        model1 = copy.deepcopy(model)
        mutator = ChannelMutator()
        mutator.prepare_from_supernet(model1)
        config = mutator.config_template(
            with_channels=True, with_unit_init_args=True)

        # test passing config
        model2 = copy.deepcopy(model)
        config2 = copy.deepcopy(config)
        config2['parse_cfg'] = {'type': 'Config'}
        mutator2 = MODELS.build(config2)
        mutator2.prepare_from_supernet(model2)
        self.assertEqual(
            len(mutator.mutable_units), len(mutator2.mutable_units))
        self._test_a_mutator(mutator2, model2)

    def test_mix_config_tracer(self):
        model = backward_passed_library.include_models()[0]()

        model0 = copy.deepcopy(model)
        mutator0 = ChannelMutator()
        mutator0.prepare_from_supernet(model0)
        config = mutator0.config_template(with_unit_init_args=True)

        model1 = copy.deepcopy(model)
        mutator1 = MODELS.build(config)
        mutator1.prepare_from_supernet(model1)
        config1 = mutator1.config_template(with_unit_init_args=True)

        self.assertDictEqual(config1, config)
        self._test_a_mutator(mutator1, model1)

    def test_models_with_predefined_dynamic_op(self):
        for Model in [
                DynamicLinearModel,
        ]:
            with self.subTest(model=Model):
                model = Model()
                mutator = ChannelMutator(
                    channel_unit_cfg={
                        'type': 'OneShotMutableChannelUnit',
                        'default_args': {}
                    },
                    parse_cfg={'type': 'Predefined'})
                mutator.prepare_from_supernet(model)
                self._test_a_mutator(mutator, model)

<<<<<<< HEAD
=======
    def test_models_with_predefined_dynamic_op_without_pruning(self):
        for Model in [
                DynamicAttention,
        ]:
            with self.subTest(model=Model):
                model = Model()
                mutator = ChannelMutator(
                    channel_unit_cfg={
                        'type': 'OneShotMutableChannelUnit',
                        'default_args': {
                            'unit_predefined': True
                        }
                    },
                    parse_cfg={'type': 'Predefined'})
                mutator.prepare_from_supernet(model)
                choices = mutator.sample_choices()
                mutator.set_choices(choices)
                self.assertGreater(len(mutator.mutable_units), 0)
                x = torch.rand([2, 3, 224, 224])
                y = model(x)
                self.assertEqual(
                    list(y.shape),
                    [2, list(mutator.current_choices.values())[0]])

>>>>>>> 67da3ad2
    def test_custom_group(self):
        ARCHITECTURE_CFG = dict(
            type='mmcls.ImageClassifier',
            backbone=dict(type='mmcls.MobileNetV2', widen_factor=1.5),
            neck=dict(type='mmcls.GlobalAveragePooling'),
            head=dict(
                type='mmcls.LinearClsHead',
                num_classes=1000,
                in_channels=1920,
                loss=dict(type='mmcls.CrossEntropyLoss', loss_weight=1.0),
                topk=(1, 5)))
        model = MODELS.build(ARCHITECTURE_CFG)

        # generate config
        model1 = copy.deepcopy(model)
        mutator1 = ChannelMutator()
        mutator1.prepare_from_supernet(model1)

        self.assertEqual(len(mutator1.search_groups), 25)

        custom_groups = [[
            'backbone.layer2.1.conv.0.conv_(0, 240)_240',
            'backbone.layer3.0.conv.0.conv_(0, 240)_240'
        ]]

        model2 = copy.deepcopy(model)
        mutator2 = ChannelMutator(custom_groups=custom_groups)
        mutator2.prepare_from_supernet(model2)

<<<<<<< HEAD
        self.assertEqual(len(mutator2.search_groups), 24)
=======
        self.assertEqual(len(mutator2.search_groups), 24)

    def test_related_shortcut_layer(self):
        for Model in [
                DynamicMMBlock,
        ]:
            with self.subTest(model=Model):
                model = Model()
                mutator = ChannelMutator(
                    channel_unit_cfg={
                        'type': 'OneShotMutableChannelUnit',
                        'default_args': {
                            'unit_predefined': True
                        }
                    },
                    parse_cfg={'type': 'Predefined'})
                mutator.prepare_from_supernet(model)
                choices = mutator.sample_choices()
                mutator.set_choices(choices)
                self.assertGreater(len(mutator.mutable_units), 0)
                x = torch.rand([2, 3, 224, 224])
                y = model(x)
                self.assertEqual(list(y[-1].shape), [2, 1984, 1, 1])
>>>>>>> 67da3ad2
<|MERGE_RESOLUTION|>--- conflicted
+++ resolved
@@ -141,8 +141,6 @@
                 mutator.prepare_from_supernet(model)
                 self._test_a_mutator(mutator, model)
 
-<<<<<<< HEAD
-=======
     def test_models_with_predefined_dynamic_op_without_pruning(self):
         for Model in [
                 DynamicAttention,
@@ -167,7 +165,6 @@
                     list(y.shape),
                     [2, list(mutator.current_choices.values())[0]])
 
->>>>>>> 67da3ad2
     def test_custom_group(self):
         ARCHITECTURE_CFG = dict(
             type='mmcls.ImageClassifier',
@@ -197,9 +194,6 @@
         mutator2 = ChannelMutator(custom_groups=custom_groups)
         mutator2.prepare_from_supernet(model2)
 
-<<<<<<< HEAD
-        self.assertEqual(len(mutator2.search_groups), 24)
-=======
         self.assertEqual(len(mutator2.search_groups), 24)
 
     def test_related_shortcut_layer(self):
@@ -222,5 +216,4 @@
                 self.assertGreater(len(mutator.mutable_units), 0)
                 x = torch.rand([2, 3, 224, 224])
                 y = model(x)
-                self.assertEqual(list(y[-1].shape), [2, 1984, 1, 1])
->>>>>>> 67da3ad2
+                self.assertEqual(list(y[-1].shape), [2, 1984, 1, 1])