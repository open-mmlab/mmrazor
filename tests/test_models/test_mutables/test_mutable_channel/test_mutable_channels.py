--- conflicted
+++ resolved
@@ -30,9 +30,4 @@
         channel.current_choice = torch.tensor([1, 0, 0, 0]).bool()
         self.assertEqual(channel.activated_channels, 1)
         channel.fix_chosen()
-<<<<<<< HEAD
-        # with pytest.raises(NotImplementedError):
-        #     channel.dump_chosen()
-=======
-        channel.dump_chosen()
->>>>>>> 67da3ad2
+        channel.dump_chosen()