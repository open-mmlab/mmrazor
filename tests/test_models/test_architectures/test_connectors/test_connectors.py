--- conflicted
+++ resolved
@@ -34,10 +34,7 @@
             _ = ConvModuleConncetor(**convmodule_connector_cfg)
 
         convmodule_connector_cfg['conv_cfg'] = 'conv2d'
-<<<<<<< HEAD
-        with self.assertRaisesRegex(
-                AssertionError,
-                'conv_cfg must be None or a dict, but got str'):
+        with self.assertRaises(AssertionError):
             _ = ConvModuleConncetor(**convmodule_connector_cfg)
 
     def test_crd_connector(self, example_input):
@@ -56,8 +53,4 @@
         s_feat, t_feat = example_input
         s_output = crd_stu_connector.forward_train(s_feat)
         t_output = crd_tea_connector.forward_train(t_feat)
-        assert s_output.size() == t_output.size()
-=======
-        with self.assertRaises(AssertionError):
-            _ = ConvModuleConncetor(**convmodule_connector_cfg)
->>>>>>> a5435d74
+        assert s_output.size() == t_output.size()