# Copyright (c) OpenMMLab. All rights reserved.
from unittest import TestCase

import torch

<<<<<<< HEAD
from mmrazor.models import ConvModuleConncetor, CRDConnector
=======
from mmrazor.models import (BYOTConnector, ConvModuleConncetor, Paraphraser,
                            Translator)
>>>>>>> f3b964c5


class TestConnector(TestCase):

    @classmethod
    def setUpClass(cls):
        cls.s_feat = torch.randn(1, 1, 5, 5)
        cls.t_feat = torch.randn(1, 3, 5, 5)

    def test_convmodule_connector(self):
        convmodule_connector_cfg = dict(
            in_channel=1, out_channel=3, norm_cfg=dict(type='BN'))
        convmodule_connector = ConvModuleConncetor(**convmodule_connector_cfg)

        output = convmodule_connector.forward_train(self.s_feat)
        assert output.size() == self.t_feat.size()

        convmodule_connector_cfg['order'] = ('conv', 'norm')
        with self.assertRaises(AssertionError):
            _ = ConvModuleConncetor(**convmodule_connector_cfg)

        convmodule_connector_cfg['act_cfg'] = 'ReLU'
        with self.assertRaises(AssertionError):
            _ = ConvModuleConncetor(**convmodule_connector_cfg)

        convmodule_connector_cfg['norm_cfg'] = 'BN'
        with self.assertRaises(AssertionError):
            _ = ConvModuleConncetor(**convmodule_connector_cfg)

        convmodule_connector_cfg['conv_cfg'] = 'conv2d'
        with self.assertRaises(AssertionError):
            _ = ConvModuleConncetor(**convmodule_connector_cfg)

<<<<<<< HEAD
    def test_crd_connector(self):
        dim_out = 128
        crd_stu_connector = CRDConnector(
            **dict(dim_in=1 * 5 * 5, dim_out=dim_out))

        crd_tea_connector = CRDConnector(
            **dict(dim_in=3 * 5 * 5, dim_out=dim_out))

        assert crd_stu_connector.linear.in_features == 1 * 5 * 5
        assert crd_stu_connector.linear.out_features == dim_out
        assert crd_tea_connector.linear.in_features == 3 * 5 * 5
        assert crd_tea_connector.linear.out_features == dim_out

        s_output = crd_stu_connector.forward_train(self.s_feat)
        t_output = crd_tea_connector.forward_train(self.t_feat)
        assert s_output.size() == t_output.size()
=======
    def test_ft_connector(self):
        stu_connector = Translator(**dict(in_channel=1, out_channel=2))

        tea_connector = Paraphraser(**dict(in_channel=3, out_channel=2))

        s_connect = stu_connector.forward_train(self.s_feat)
        t_connect = tea_connector.forward_train(self.t_feat)
        assert s_connect.size() == t_connect.size()
        t_pretrain = tea_connector.forward_pretrain(self.t_feat)
        assert t_pretrain.size() == torch.Size([1, 3, 5, 5])

    def test_byot_connector(self):
        byot_connector_cfg = dict(
            in_channel=16,
            out_channel=32,
            num_classes=10,
            expansion=4,
            pool_size=4,
            kernel_size=3,
            stride=2,
            init_cfg=None)
        byot_connector = BYOTConnector(**byot_connector_cfg)

        s_feat = torch.randn(1, 16 * 4, 8, 8)
        t_feat = torch.randn(1, 32 * 4)
        labels = torch.randn(1, 10)

        output, logits = byot_connector.forward_train(s_feat)
        assert output.size() == t_feat.size()
        assert logits.size() == labels.size()
>>>>>>> f3b964c5
<|MERGE_RESOLUTION|>--- conflicted
+++ resolved
@@ -3,12 +3,8 @@
 
 import torch
 
-<<<<<<< HEAD
-from mmrazor.models import ConvModuleConncetor, CRDConnector
-=======
-from mmrazor.models import (BYOTConnector, ConvModuleConncetor, Paraphraser,
-                            Translator)
->>>>>>> f3b964c5
+from mmrazor.models import (BYOTConnector, ConvModuleConncetor, CRDConnector,
+                            Paraphraser, Translator)
 
 
 class TestConnector(TestCase):
@@ -42,7 +38,6 @@
         with self.assertRaises(AssertionError):
             _ = ConvModuleConncetor(**convmodule_connector_cfg)
 
-<<<<<<< HEAD
     def test_crd_connector(self):
         dim_out = 128
         crd_stu_connector = CRDConnector(
@@ -59,7 +54,7 @@
         s_output = crd_stu_connector.forward_train(self.s_feat)
         t_output = crd_tea_connector.forward_train(self.t_feat)
         assert s_output.size() == t_output.size()
-=======
+
     def test_ft_connector(self):
         stu_connector = Translator(**dict(in_channel=1, out_channel=2))
 
@@ -89,5 +84,4 @@
 
         output, logits = byot_connector.forward_train(s_feat)
         assert output.size() == t_feat.size()
-        assert logits.size() == labels.size()
->>>>>>> f3b964c5
+        assert logits.size() == labels.size()