# Copyright (c) OpenMMLab. All rights reserved.
from unittest import TestCase

import torch

from mmrazor.models import (BYOTConnector, ConvModuleConnector, CRDConnector,
                            FBKDStudentConnector, FBKDTeacherConnector,
                            MGDConnector, NormConnector, Paraphraser,
                            TorchFunctionalConnector, TorchNNConnector,
                            Translator)


class TestConnector(TestCase):

    @classmethod
    def setUpClass(cls):
        cls.s_feat = torch.randn(1, 1, 5, 5)
        cls.t_feat = torch.randn(1, 3, 5, 5)

    def test_convmodule_connector(self):
        convmodule_connector_cfg = dict(
            in_channel=1, out_channel=3, norm_cfg=dict(type='BN'))
        convmodule_connector = ConvModuleConnector(**convmodule_connector_cfg)

        output = convmodule_connector.forward_train(self.s_feat)
        assert output.size() == self.t_feat.size()

        convmodule_connector_cfg['order'] = ('conv', 'norm')
        with self.assertRaises(AssertionError):
            _ = ConvModuleConnector(**convmodule_connector_cfg)

        convmodule_connector_cfg['act_cfg'] = 'ReLU'
        with self.assertRaises(AssertionError):
            _ = ConvModuleConnector(**convmodule_connector_cfg)

        convmodule_connector_cfg['norm_cfg'] = 'BN'
        with self.assertRaises(AssertionError):
            _ = ConvModuleConnector(**convmodule_connector_cfg)

        convmodule_connector_cfg['conv_cfg'] = 'conv2d'
        with self.assertRaises(AssertionError):
            _ = ConvModuleConnector(**convmodule_connector_cfg)

    def test_crd_connector(self):
        dim_out = 128
        crd_stu_connector = CRDConnector(
            **dict(dim_in=1 * 5 * 5, dim_out=dim_out))

        crd_tea_connector = CRDConnector(
            **dict(dim_in=3 * 5 * 5, dim_out=dim_out))

        assert crd_stu_connector.linear.in_features == 1 * 5 * 5
        assert crd_stu_connector.linear.out_features == dim_out
        assert crd_tea_connector.linear.in_features == 3 * 5 * 5
        assert crd_tea_connector.linear.out_features == dim_out

        s_output = crd_stu_connector.forward_train(self.s_feat)
        t_output = crd_tea_connector.forward_train(self.t_feat)
        assert s_output.size() == t_output.size()

    def test_ft_connector(self):
        stu_connector = Translator(**dict(in_channel=1, out_channel=2))

        tea_connector = Paraphraser(**dict(in_channel=3, out_channel=2))

        s_connect = stu_connector.forward_train(self.s_feat)
        t_connect = tea_connector.forward_train(self.t_feat)
        assert s_connect.size() == t_connect.size()
        t_pretrain = tea_connector.forward_pretrain(self.t_feat)
        assert t_pretrain.size() == torch.Size([1, 3, 5, 5])

    def test_byot_connector(self):
        byot_connector_cfg = dict(
            in_channel=16,
            out_channel=32,
            num_classes=10,
            expansion=4,
            pool_size=4,
            kernel_size=3,
            stride=2,
            init_cfg=None)
        byot_connector = BYOTConnector(**byot_connector_cfg)

        s_feat = torch.randn(1, 16 * 4, 8, 8)
        t_feat = torch.randn(1, 32 * 4)
        labels = torch.randn(1, 10)

        output, logits = byot_connector.forward_train(s_feat)
        assert output.size() == t_feat.size()
        assert logits.size() == labels.size()

    def test_fbkd_connector(self):
        fbkd_stuconnector_cfg = dict(
            in_channels=16, reduction=2, sub_sample=True)
        fbkd_stuconnector = FBKDStudentConnector(**fbkd_stuconnector_cfg)

        fbkd_teaconnector_cfg = dict(
            in_channels=16, reduction=2, sub_sample=True)
        fbkd_teaconnector = FBKDTeacherConnector(**fbkd_teaconnector_cfg)

        s_feat = torch.randn(1, 16, 8, 8)
        t_feat = torch.randn(1, 16, 8, 8)

        s_output = fbkd_stuconnector(s_feat)
        t_output = fbkd_teaconnector(t_feat)

        assert len(s_output) == 6
        assert len(t_output) == 5
        assert torch.equal(t_output[-1], t_feat)

    def test_torch_connector(self):
        tensor1 = torch.rand(3, 3, 16, 16)
        functional_pool_connector = TorchFunctionalConnector(
            function_name='avg_pool2d', func_args=dict(kernel_size=4))
        tensor2 = functional_pool_connector.forward_train(tensor1)
        assert tensor2.shape == torch.Size([3, 3, 4, 4])

        with self.assertRaises(AssertionError):
            functional_pool_connector = TorchFunctionalConnector()
        with self.assertRaises(ValueError):
            functional_pool_connector = TorchFunctionalConnector(
                function_name='fake')

        nn_pool_connector = TorchNNConnector(
            module_name='AvgPool2d', module_args=dict(kernel_size=4))
        tensor3 = nn_pool_connector.forward_train(tensor1)
        assert tensor3.shape == torch.Size([3, 3, 4, 4])
        assert torch.equal(tensor2, tensor3)

        with self.assertRaises(AssertionError):
            functional_pool_connector = TorchFunctionalConnector()
        with self.assertRaises(ValueError):
            functional_pool_connector = TorchNNConnector(module_name='fake')

    def test_mgd_connector(self):
        s_feat = torch.randn(1, 16, 8, 8)
        mgd_connector1 = MGDConnector(
            student_channels=16, teacher_channels=16, lambda_mgd=0.65)
        mgd_connector2 = MGDConnector(
            student_channels=16, teacher_channels=32, lambda_mgd=0.65)
        s_output1 = mgd_connector1.forward_train(s_feat)
        s_output2 = mgd_connector2.forward_train(s_feat)

        assert s_output1.shape == torch.Size([1, 16, 8, 8])
        assert s_output2.shape == torch.Size([1, 32, 8, 8])

<<<<<<< HEAD
        mgd_connector1 = MGDConnector(
            student_channels=16,
            teacher_channels=16,
            lambda_mgd=0.65,
            mask_on_channel=True)
        mgd_connector2 = MGDConnector(
            student_channels=16,
            teacher_channels=32,
            lambda_mgd=0.65,
            mask_on_channel=True)
        s_output1 = mgd_connector1.forward_train(s_feat)
        s_output2 = mgd_connector2.forward_train(s_feat)

        assert s_output1.shape == torch.Size([1, 16, 8, 8])
        assert s_output2.shape == torch.Size([1, 32, 8, 8])
=======
    def test_norm_connector(self):
        s_feat = torch.randn(2, 3, 2, 2)
        norm_cfg = dict(type='BN', affine=False, track_running_stats=False)
        norm_connector = NormConnector(3, norm_cfg)
        output = norm_connector.forward_train(s_feat)

        assert output.shape == torch.Size([2, 3, 2, 2])
>>>>>>> 0919f692
<|MERGE_RESOLUTION|>--- conflicted
+++ resolved
@@ -144,7 +144,6 @@
         assert s_output1.shape == torch.Size([1, 16, 8, 8])
         assert s_output2.shape == torch.Size([1, 32, 8, 8])
 
-<<<<<<< HEAD
         mgd_connector1 = MGDConnector(
             student_channels=16,
             teacher_channels=16,
@@ -160,7 +159,7 @@
 
         assert s_output1.shape == torch.Size([1, 16, 8, 8])
         assert s_output2.shape == torch.Size([1, 32, 8, 8])
-=======
+
     def test_norm_connector(self):
         s_feat = torch.randn(2, 3, 2, 2)
         norm_cfg = dict(type='BN', affine=False, track_running_stats=False)
@@ -168,4 +167,3 @@
         output = norm_connector.forward_train(s_feat)
 
         assert output.shape == torch.Size([2, 3, 2, 2])
->>>>>>> 0919f692
