--- conflicted
+++ resolved
@@ -8,18 +8,12 @@
 import torch
 from torch import nn
 
-<<<<<<< HEAD
 from mmrazor.models.architectures.dynamic_ops.bricks import (BigNasConv2d,
                                                              DynamicConv2d,
                                                              FuseConv2d,
                                                              OFAConv2d)
-from mmrazor.models.mutables import OneShotMutableChannel, OneShotMutableValue
-=======
-from mmrazor.models.architectures.dynamic_ops import (BigNasConv2d,
-                                                      DynamicConv2d, OFAConv2d)
 from mmrazor.models.mutables import (OneShotMutableValue,
                                      SquentialMutableChannel)
->>>>>>> 24880254
 from mmrazor.structures.subnet import export_fix_subnet, load_fix_subnet
 from ..utils import fix_dynamic_op
 
