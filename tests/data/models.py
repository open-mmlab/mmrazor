# Copyright (c) OpenMMLab. All rights reserved.
from torch.nn import Module
from torch import Tensor
import torch.nn as nn
import torch

# this file includes models for tesing.


class LinearHead(Module):

    def __init__(self, in_channel, num_class=1000) -> None:
        super().__init__()
        self.pool = nn.AdaptiveAvgPool2d(1)
        self.linear = nn.Linear(in_channel, num_class)

    def forward(self, x):
        pool = self.pool(x).flatten(1)
        return self.linear(pool)


class MultiConcatModel(Module):
    """
        x----------------
        |op1    |op2    |op4
        x1      x2      x4
        |       |       |
        |cat-----       |
        cat1            |
        |op3            |
        x3              |
        |cat-------------
        cat2
        |avg_pool
        x_pool
        |fc
        output
    """

    def __init__(self) -> None:
        super().__init__()

        self.op1 = nn.Conv2d(3, 8, 1)
        self.op2 = nn.Conv2d(3, 8, 1)
        self.op3 = nn.Conv2d(16, 8, 1)
        self.op4 = nn.Conv2d(3, 8, 1)
        self.avg_pool = nn.AdaptiveAvgPool2d(1)
        self.fc = nn.Linear(16, 1000)

    def forward(self, x: Tensor) -> Tensor:
        x1 = self.op1(x)
        x2 = self.op2(x)
        cat1 = torch.cat([x1, x2], dim=1)
        x3 = self.op3(cat1)
        x4 = self.op4(x)
        cat2 = torch.cat([x3, x4], dim=1)
        x_pool = self.avg_pool(cat2).flatten(1)
        output = self.fc(x_pool)

        return output


class MultiConcatModel2(Module):
    """
        x---------------
        |op1    |op2   |op3
        x1      x2      x3
        |       |       |
        |cat-----       |
        cat1            |
        |cat-------------
        cat2
        |op4
        x4
        |avg_pool
        x_pool
        |fc
        output
    """

    def __init__(self) -> None:
        super().__init__()

        self.op1 = nn.Conv2d(3, 8, 1)
        self.op2 = nn.Conv2d(3, 8, 1)
        self.op3 = nn.Conv2d(3, 8, 1)
        self.op4 = nn.Conv2d(24, 8, 1)
        self.avg_pool = nn.AdaptiveAvgPool2d(1)
        self.fc = nn.Linear(8, 1000)

    def forward(self, x: Tensor) -> Tensor:
        x1 = self.op1(x)
        x2 = self.op2(x)
        x3 = self.op3(x)
        cat1 = torch.cat([x1, x2], dim=1)
        cat2 = torch.cat([cat1, x3], dim=1)
        x4 = self.op4(cat2)

        x_pool = self.avg_pool(x4).reshape([x4.shape[0], -1])
        output = self.fc(x_pool)

        return output


class ConcatModel(Module):
    """
        x------------
        |op1,bn1    |op2,bn2 
        x1          x2 
        |cat--------| 
        cat1 
        |op3 
        x3
        |avg_pool
        x_pool
        |fc
        output
    """

    def __init__(self) -> None:
        super().__init__()

        self.op1 = nn.Conv2d(3, 8, 1)
        self.bn1 = nn.BatchNorm2d(8)
        self.op2 = nn.Conv2d(3, 8, 1)
        self.bn2 = nn.BatchNorm2d(8)
        self.op3 = nn.Conv2d(16, 8, 1)

        self.avg_pool = nn.AdaptiveAvgPool2d(1)
        self.fc = nn.Linear(8, 1000)

    def forward(self, x: Tensor) -> Tensor:
        x1 = self.bn1(self.op1(x))
        x2 = self.bn2(self.op2(x))
        cat1 = torch.cat([x1, x2], dim=1)
        x3 = self.op3(cat1)

        x_pool = self.avg_pool(x3).flatten(1)
        output = self.fc(x_pool)

        return output


class ResBlock(Module):
    """
        x
        |op1,bn1
        x1-----------
        |op2,bn2    |
        x2          |
        +------------
        |op3
        x3
        |avg_pool
        x_pool
        |fc
        output
    """

    def __init__(self) -> None:
        super().__init__()

        self.op1 = nn.Conv2d(3, 8, 1)
        self.bn1 = nn.BatchNorm2d(8)
        self.op2 = nn.Conv2d(8, 8, 1)
        self.bn2 = nn.BatchNorm2d(8)
        self.op3 = nn.Conv2d(8, 8, 1)

        self.avg_pool = nn.AdaptiveAvgPool2d(1)
        self.fc = nn.Linear(8, 1000)

    def forward(self, x: Tensor) -> Tensor:
        x1 = self.bn1(self.op1(x))
        x2 = self.bn2(self.op2(x1))
        x3 = self.op3(x2 + x1)
        x_pool = self.avg_pool(x3).flatten(1)
        output = self.fc(x_pool)
        return output


class LineModel(Module):
    """
        x
        |net0,net1
        |net2
        |net3
        x1
        |fc
        output
    """

    def __init__(self) -> None:
        super().__init__()
        self.net = nn.Sequential(
            nn.Conv2d(3, 8, 3, 1, 1), nn.BatchNorm2d(8), nn.ReLU(),
            nn.Conv2d(8, 16, 3, 1, 1), nn.BatchNorm2d(16),
            nn.AdaptiveAvgPool2d(1))
        self.linear = nn.Linear(16, 1000)

    def forward(self, x):
        x1 = self.net(x)
        x1 = x1.reshape([x1.shape[0], -1])
        return self.linear(x1)


class AddCatModel(Module):
    """
        x------------------------
        |op1    |op2    |op3    |op4
        x1      x2      x3      x4
        |       |       |       |
        |cat-----       |cat-----
        cat1            cat2
        |               |
        +----------------
        x5
        |avg_pool
        x_pool
        |fc
        y
    """

    def __init__(self) -> None:
        super().__init__()
        self.op1 = nn.Conv2d(3, 2, 3)
        self.op2 = nn.Conv2d(3, 6, 3)
        self.op3 = nn.Conv2d(3, 4, 3)
        self.op4 = nn.Conv2d(3, 4, 3)
        self.op5 = nn.Conv2d(8, 16, 3)
        self.avg_pool = nn.AdaptiveAvgPool2d(1)
        self.fc = nn.Linear(16, 1000)

    def forward(self, x):
        x1 = self.op1(x)
        x2 = self.op2(x)
        x3 = self.op3(x)
        x4 = self.op4(x)

        cat1 = torch.cat((x1, x2), dim=1)
        cat2 = torch.cat((x3, x4), dim=1)
        x5 = self.op5(cat1 + cat2)
        x_pool = self.avg_pool(x5).flatten(1)
        y = self.fc(x_pool)
        return y


class GroupWiseConvModel(nn.Module):
    """
        x
        |op1,bn1
        x1
        |op2,bn2
        x2
        |op3
        x3
        |avg_pool
        x_pool
        |fc
        y
    """

    def __init__(self) -> None:
        super().__init__()
        self.op1 = nn.Conv2d(3, 8, 3, 1, 1)
        self.bn1 = nn.BatchNorm2d(8)
        self.op2 = nn.Conv2d(8, 16, 3, 1, 1, groups=2)
        self.bn2 = nn.BatchNorm2d(16)
        self.op3 = nn.Conv2d(16, 32, 3, 1, 1)
        self.avg_pool = nn.AdaptiveAvgPool2d(1)
        self.fc = nn.Linear(32, 1000)

    def forward(self, x):
        x1 = self.op1(x)
        x1 = self.bn1(x1)
        x2 = self.op2(x1)
        x2 = self.bn2(x2)
        x3 = self.op3(x2)
        x_pool = self.avg_pool(x3).flatten(1)
        return self.fc(x_pool)


class Xmodel(nn.Module):
    """
        x--------
        |op1    |op2
        x1      x2
        |       |
        +--------
        x12------
        |op3    |op4
        x3      x4
        |       |
        +--------
        x34
        |avg_pool
        x_pool
        |fc
        y
    """

    def __init__(self) -> None:
        super().__init__()
        self.op1 = nn.Conv2d(3, 8, 3, 1, 1)
        self.op2 = nn.Conv2d(3, 8, 3, 1, 1)
        self.op3 = nn.Conv2d(8, 16, 3, 1, 1)
        self.op4 = nn.Conv2d(8, 16, 3, 1, 1)
        self.avg_pool = nn.AdaptiveAvgPool2d(1)
        self.fc = nn.Linear(16, 1000)

    def forward(self, x):
        x1 = self.op1(x)
        x2 = self.op2(x)
        x12 = x1 * x2
        x3 = self.op3(x12)
        x4 = self.op4(x12)
        x34 = x3 + x4
        x_pool = self.avg_pool(x34).flatten(1)
        return self.fc(x_pool)


class MultipleUseModel(nn.Module):
    """
        x------------------------
        |conv0  |conv1  |conv2  |conv3
        xs.0    xs.1    xs.2    xs.3
        |convm  |convm  |convm  |convm
        xs_.0   xs_.1   xs_.2   xs_.3
        |       |       |       |
        +------------------------
        |
        x_sum
        |conv_last
        feature
        |avg_pool
        pool
        |linear
        output
    """

    def __init__(self) -> None:
        super().__init__()
        self.conv0 = nn.Conv2d(3, 8, 3, 1, 1)
        self.conv1 = nn.Conv2d(3, 8, 3, 1, 1)
        self.conv2 = nn.Conv2d(3, 8, 3, 1, 1)
        self.conv3 = nn.Conv2d(3, 8, 3, 1, 1)
        self.conv_multiple_use = nn.Conv2d(8, 16, 3, 1, 1)
        self.conv_last = nn.Conv2d(16*4, 32, 3, 1, 1)
        self.avg_pool = nn.AdaptiveAvgPool2d(1)
        self.linear = nn.Linear(32, 1000)

    def forward(self, x):
        xs = [
            conv(x)
            for conv in [self.conv0, self.conv1, self.conv2, self.conv3]
        ]
        xs_ = [self.conv_multiple_use(x_) for x_ in xs]
        x_cat = torch.cat(xs_, dim=1)
        feature = self.conv_last(x_cat)
        pool = self.avg_pool(feature).flatten(1)
        return self.linear(pool)


class IcepBlock(nn.Module):
    """
        x------------------------
        |op1    |op2    |op3    |op4
        x1      x2      x3      x4
        |       |       |       |
        cat----------------------
        |
        y_
    """

    def __init__(self, in_c=3, out_c=32) -> None:
        super().__init__()
        self.op1 = nn.Conv2d(in_c, out_c, 3, 1, 1)
        self.op２ = nn.Conv2d(in_c, out_c, 3, 1, 1)
        self.op３ = nn.Conv2d(in_c, out_c, 3, 1, 1)
        self.op4 = nn.Conv2d(in_c, out_c, 3, 1, 1)
        # self.op5 = nn.Conv2d(out_c*4, out_c, 3)

    def forward(self, x):
        x1 = self.op1(x)
        x2 = self.op2(x)
        x3 = self.op3(x)
        x4 = self.op4(x)
        y_ = [x1, x2, x3, x4]
        y_ = torch.cat(y_, 1)
        return y_


class Icep(nn.Module):

    def __init__(self, num_icep_blocks=2) -> None:
        super().__init__()
        self.icps = nn.Sequential(*[
            IcepBlock(32 * 4 if i != 0 else 3, 32)
            for i in range(num_icep_blocks)
        ])
        self.op = nn.Conv2d(32 * 4, 32, 1)
<<<<<<< HEAD
        self.avg_pool = nn.AvgPool2d(1)
=======
        self.avg_pool = nn.AdaptiveAvgPool2d(1)
>>>>>>> 0d3c4b57
        self.fc = nn.Linear(32, 1000)

    def forward(self, x):
        y_ = self.icps(x)
        y = self.op(y_)
        pool = self.avg_pool(y).flatten(1)
        return self.fc(pool)


class ExpandLineModel(Module):
    """
        x
        |net0,net1
        |net2
        |net3
        x1
        |fc
        output
    """

    def __init__(self) -> None:
        super().__init__()
        self.net = nn.Sequential(
            nn.Conv2d(3, 8, 3, 1, 1), nn.BatchNorm2d(8), nn.ReLU(),
            nn.Conv2d(8, 16, 3, 1, 1), nn.BatchNorm2d(16),
            nn.AdaptiveAvgPool2d(2))
        self.linear = nn.Linear(64, 1000)

    def forward(self, x):
        x1 = self.net(x)
        x1 = x1.reshape([x1.shape[0], -1])
        return self.linear(x1)


class MultiBindModel(Module):

    def __init__(self) -> None:
        super().__init__()
        self.conv1 = nn.Conv2d(3, 8, 3, 1, 1)
        self.conv2 = nn.Conv2d(3, 8, 3, 1, 1)
        self.conv3 = nn.Conv2d(8, 8, 3, 1, 1)
        self.head = LinearHead(8, 1000)

    def forward(self, x):
        x1 = self.conv1(x)
        x2 = self.conv2(x)
        x12 = x1 + x2
        x3 = self.conv3(x12)
        x123 = x12 + x3
        return self.head(x123)


<<<<<<< HEAD
=======
class DwConvModel(nn.Module):
    def __init__(self) -> None:
        super().__init__()
        self.net = nn.Sequential(
            nn.Conv2d(3, 48, 3, 1, 1),
            nn.BatchNorm2d(48),
            nn.ReLU(),
            nn.Conv2d(48, 48, 3, 1, 1, groups=48),
            nn.BatchNorm2d(48),
            nn.ReLU()
        )
        self.head = LinearHead(48, 1000)

    def forward(self, x):
        return self.head(self.net(x))


>>>>>>> 0d3c4b57
default_models = [
    LineModel,
    ResBlock,
    AddCatModel,
    ConcatModel,
    MultiConcatModel,
    MultiConcatModel2,
    GroupWiseConvModel,
    Xmodel,
    MultipleUseModel,
    Icep,
    ExpandLineModel,
<<<<<<< HEAD
=======
    DwConvModel,
>>>>>>> 0d3c4b57
]


class ModelLibrary:

    # includes = [
    #     'alexnet',        # pass
    #     'densenet',       # pass
    #     # 'efficientnet',   # pass
    #     # 'googlenet',      # pass.
    #     #   googlenet return a tuple when training,
    #     #   so it should trace in eval mode
    #     # 'inception',      # failed
    #     # 'mnasnet',        # pass
    #     # 'mobilenet',      # pass
    #     # 'regnet',         # failed
    #     # 'resnet',         # pass
    #     # 'resnext',        # failed
    #     # 'shufflenet',     # failed
    #     # 'squeezenet',     # pass
    #     # 'vgg',            # pass
    #     # 'wide_resnet',    # pass
    # ]

    def __init__(self, include=[]) -> None:

        self.include_key = include

        self.model_creator = self.get_torch_models()

    def __repr__(self) -> str:
        s = f'model: {len(self.model_creator)}\n'
        for creator in self.model_creator:
            s += creator.__name__ + '\n'
        return s

    def get_torch_models(self):
        from inspect import isfunction

        import torchvision

        attrs = dir(torchvision.models)
        models = []
        for name in attrs:
            module = getattr(torchvision.models, name)
            if isfunction(module):
                models.append(module)
        return models

    def export_models(self):
        models = []
        for creator in self.model_creator:
            if self.is_include(creator.__name__):
                models.append(creator)
        return models

    def is_include(self, name):
        for key in self.include_key:
            if key in name:
                return True
        return False

    def include(self):
        include = []
        for creator in self.model_creator:
            for key in self.include_key:
                if key in creator.__name__:
                    include.append(creator)
        return include

    def uninclude(self):
        include = self.include()
        uninclude = []
        for creator in self.model_creator:
            if creator not in include:
                uninclude.append(creator)
        return uninclude<|MERGE_RESOLUTION|>--- conflicted
+++ resolved
@@ -398,11 +398,7 @@
             for i in range(num_icep_blocks)
         ])
         self.op = nn.Conv2d(32 * 4, 32, 1)
-<<<<<<< HEAD
-        self.avg_pool = nn.AvgPool2d(1)
-=======
-        self.avg_pool = nn.AdaptiveAvgPool2d(1)
->>>>>>> 0d3c4b57
+        self.avg_pool = nn.AdaptiveAvgPool2d(1)
         self.fc = nn.Linear(32, 1000)
 
     def forward(self, x):
@@ -455,8 +451,6 @@
         return self.head(x123)
 
 
-<<<<<<< HEAD
-=======
 class DwConvModel(nn.Module):
     def __init__(self) -> None:
         super().__init__()
@@ -474,7 +468,6 @@
         return self.head(self.net(x))
 
 
->>>>>>> 0d3c4b57
 default_models = [
     LineModel,
     ResBlock,
@@ -487,10 +480,7 @@
     MultipleUseModel,
     Icep,
     ExpandLineModel,
-<<<<<<< HEAD
-=======
     DwConvModel,
->>>>>>> 0d3c4b57
 ]
 
 
