version: 2.1

# the default pipeline parameters, which will be updated according to
# the results of the path-filtering orb
parameters:
  lint_only:
    type: boolean
    default: true

jobs:
  lint:
    docker:
      - image: cimg/python:3.7.4
    steps:
      - checkout
      - run:
          name: Install pre-commit hook
          command: |
            pip install pre-commit
            pre-commit install
      - run:
          name: Linting
          command: pre-commit run --all-files
      - run:
          name: Check docstring coverage
          command: |
            pip install interrogate
            interrogate -v --ignore-init-method --ignore-module --ignore-nested-functions --ignore-magic --ignore-regex "__repr__" --fail-under 80 mmrazor
  build_cpu:
    parameters:
      # The python version must match available image tags in
      # https://circleci.com/developer/images/image/cimg/python
      python:
        type: string
      torch:
        type: string
      torchvision:
        type: string
    docker:
      - image: cimg/python:<< parameters.python >>
    resource_class: large
    steps:
      - checkout
      - run:
          name: Install Libraries
          command: |
            sudo apt-get update
            sudo apt-get install -y ninja-build libglib2.0-0 libsm6 libxrender-dev libxext6 libgl1-mesa-glx libjpeg-dev zlib1g-dev libtinfo-dev libncurses5
      - run:
          name: Configure Python & pip
          command: |
            pip install --upgrade pip
            pip install wheel
      - run:
          name: Install PyTorch
          command: |
            python -V
            pip install torch==<< parameters.torch >>+cpu torchvision==<< parameters.torchvision >>+cpu -f https://download.pytorch.org/whl/torch_stable.html
      - when:
          condition:
            equal: ["3.9.0", << parameters.python >>]
          steps:
            - run: pip install "protobuf <= 3.20.1" && sudo apt-get update && sudo apt-get -y install libprotobuf-dev protobuf-compiler cmake
      - run:
          name: Install mmrazor dependencies
          command: |
<<<<<<< HEAD
            python -m pip install git+ssh://git@github.com/open-mmlab/mmengine.git@main
            python -m pip install << parameters.mmcv >>
            python -m pip install git+ssh://git@github.com/open-mmlab/mmclassification.git@dev-1.x
            python -m pip install git+ssh://git@github.com/open-mmlab/mmdetection.git@dev-3.x
            python -m pip install git+ssh://git@github.com/open-mmlab/mmsegmentation.git@dev-1.x
            python -m pip install git+ssh://git@github.com/open-mmlab/mmpose.git@dev-1.x
=======
            pip install git+https://github.com/open-mmlab/mmengine.git@main
            pip install -U openmim
            mim install 'mmcv >= 2.0.0rc1'
            pip install git+https://github.com/open-mmlab/mmclassification.git@dev-1.x
            pip install git+https://github.com/open-mmlab/mmdetection.git@dev-3.x
            pip install git+https://github.com/open-mmlab/mmsegmentation.git@dev-1.x
>>>>>>> d137b67a
            pip install -r requirements.txt
      - run:
          name: Build and install
          command: |
            pip install -e .
      - run:
          name: Run unittests
          command: |
            coverage run --branch --source mmrazor -m pytest tests/
            coverage xml
            coverage report -m
  build_cuda:
    parameters:
      torch:
        type: string
      cuda:
        type: enum
        enum: ["10.1", "10.2", "11.1"]
      cudnn:
        type: integer
        default: 7
    machine:
      image: ubuntu-2004-cuda-11.4:202110-01
      # docker_layer_caching: true
    resource_class: gpu.nvidia.small
    steps:
      - checkout
      - run:
          # Cloning repos in VM since Docker doesn't have access to the private key
          name: Clone Repos
          command: |
            git clone -b main --depth 1 https://github.com/open-mmlab/mmengine.git /home/circleci/mmengine
            git clone -b dev-3.x --depth 1 https://github.com/open-mmlab/mmdetection.git /home/circleci/mmdetection
            git clone -b dev-1.x --depth 1 https://github.com/open-mmlab/mmclassification.git /home/circleci/mmclassification
            git clone -b dev-1.x --depth 1 https://github.com/open-mmlab/mmsegmentation.git /home/circleci/mmsegmentation
      - run:
          name: Build Docker image
          command: |
            docker build .circleci/docker -t mmrazor:gpu --build-arg PYTORCH=<< parameters.torch >> --build-arg CUDA=<< parameters.cuda >> --build-arg CUDNN=<< parameters.cudnn >>
            docker run --gpus all -t -d -v /home/circleci/project:/mmrazor -v /home/circleci/mmengine:/mmengine -v /home/circleci/mmdetection:/mmdetection -v /home/circleci/mmclassification:/mmclassification -v /home/circleci/mmsegmentation:/mmsegmentation -w /mmrazor --name mmrazor mmrazor:gpu
      - run:
          name: Install mmrazor dependencies
          command: |
            docker exec mmrazor pip install -e /mmengine
            docker exec mmrazor pip install -U openmim
            docker exec mmrazor mim install 'mmcv >= 2.0.0rc1'
            docker exec mmrazor pip install -e /mmdetection
            docker exec mmrazor pip install -e /mmclassification
            docker exec mmrazor pip install -e /mmsegmentation
            docker exec mmrazor pip install -r requirements/tests.txt
      - run:
          name: Build and install
          command: |
            docker exec mmrazor pip install -e .
      - run:
          name: Run unittests
          command: |
            docker exec mmrazor pytest tests/

workflows:
  pr_stage_lint:
    when: << pipeline.parameters.lint_only >>
    jobs:
      - lint:
          name: lint
          filters:
            branches:
              ignore:
                - dev-1.x
                - 1.x
  pr_stage_test:
    when:
      not: << pipeline.parameters.lint_only >>
    jobs:
      - lint:
          name: lint
          filters:
            branches:
              ignore:
                - dev-1.x
      - build_cpu:
          name: minimum_version_cpu
          torch: 1.6.0
          torchvision: 0.7.0
<<<<<<< HEAD
          python: 3.6.9  # The lowest python 3.6.9 version available on CircleCI images
          mmcv: https://download.openmmlab.com/mmcv/dist/cpu/torch1.6.0/mmcv-2.0.0rc1-cp36-cp36m-manylinux1_x86_64.whl
=======
          python: 3.6.9 # The lowest python 3.6.x version available on CircleCI images
>>>>>>> d137b67a
          requires:
            - lint
      - build_cpu:
          name: maximum_version_cpu
          torch: 1.12.1
          torchvision: 0.13.1
          python: 3.9.0
<<<<<<< HEAD
          mmcv: https://download.openmmlab.com/mmcv/dist/cpu/torch1.9.0/mmcv-2.0.0rc1-cp39-cp39-manylinux1_x86_64.whl
=======
>>>>>>> d137b67a
          requires:
            - minimum_version_cpu
      - hold:
          type: approval
          requires:
            - maximum_version_cpu
      - build_cuda:
          name: mainstream_version_gpu
          torch: 1.8.1
          # Use double quotation mark to explicitly specify its type
          # as string instead of number
          cuda: "10.2"
<<<<<<< HEAD
          mmcv: https://download.openmmlab.com/mmcv/dist/cu102/torch1.8.0/mmcv-2.0.0rc1-cp37-cp37m-manylinux1_x86_64.whl
=======
>>>>>>> d137b67a
          requires:
            - hold
  merge_stage_test:
    when:
      not: << pipeline.parameters.lint_only >>
    jobs:
      - build_cuda:
          name: minimum_version_gpu
          torch: 1.6.0
          # Use double quotation mark to explicitly specify its type
          # as string instead of number
<<<<<<< HEAD
          mmcv: https://download.openmmlab.com/mmcv/dist/cu101/torch1.6.0/mmcv-2.0.0rc1-cp37-cp37m-manylinux1_x86_64.whl
=======
>>>>>>> d137b67a
          cuda: "10.1"
          filters:
            branches:
              only:
                - dev-1.x<|MERGE_RESOLUTION|>--- conflicted
+++ resolved
@@ -64,21 +64,13 @@
       - run:
           name: Install mmrazor dependencies
           command: |
-<<<<<<< HEAD
-            python -m pip install git+ssh://git@github.com/open-mmlab/mmengine.git@main
-            python -m pip install << parameters.mmcv >>
-            python -m pip install git+ssh://git@github.com/open-mmlab/mmclassification.git@dev-1.x
-            python -m pip install git+ssh://git@github.com/open-mmlab/mmdetection.git@dev-3.x
-            python -m pip install git+ssh://git@github.com/open-mmlab/mmsegmentation.git@dev-1.x
-            python -m pip install git+ssh://git@github.com/open-mmlab/mmpose.git@dev-1.x
-=======
             pip install git+https://github.com/open-mmlab/mmengine.git@main
             pip install -U openmim
             mim install 'mmcv >= 2.0.0rc1'
             pip install git+https://github.com/open-mmlab/mmclassification.git@dev-1.x
             pip install git+https://github.com/open-mmlab/mmdetection.git@dev-3.x
             pip install git+https://github.com/open-mmlab/mmsegmentation.git@dev-1.x
->>>>>>> d137b67a
+            python -m pip install git+ssh://git@github.com/open-mmlab/mmpose.git@dev-1.x
             pip install -r requirements.txt
       - run:
           name: Build and install
@@ -163,12 +155,8 @@
           name: minimum_version_cpu
           torch: 1.6.0
           torchvision: 0.7.0
-<<<<<<< HEAD
           python: 3.6.9  # The lowest python 3.6.9 version available on CircleCI images
           mmcv: https://download.openmmlab.com/mmcv/dist/cpu/torch1.6.0/mmcv-2.0.0rc1-cp36-cp36m-manylinux1_x86_64.whl
-=======
-          python: 3.6.9 # The lowest python 3.6.x version available on CircleCI images
->>>>>>> d137b67a
           requires:
             - lint
       - build_cpu:
@@ -176,10 +164,7 @@
           torch: 1.12.1
           torchvision: 0.13.1
           python: 3.9.0
-<<<<<<< HEAD
           mmcv: https://download.openmmlab.com/mmcv/dist/cpu/torch1.9.0/mmcv-2.0.0rc1-cp39-cp39-manylinux1_x86_64.whl
-=======
->>>>>>> d137b67a
           requires:
             - minimum_version_cpu
       - hold:
@@ -192,10 +177,7 @@
           # Use double quotation mark to explicitly specify its type
           # as string instead of number
           cuda: "10.2"
-<<<<<<< HEAD
           mmcv: https://download.openmmlab.com/mmcv/dist/cu102/torch1.8.0/mmcv-2.0.0rc1-cp37-cp37m-manylinux1_x86_64.whl
-=======
->>>>>>> d137b67a
           requires:
             - hold
   merge_stage_test:
@@ -207,10 +189,7 @@
           torch: 1.6.0
           # Use double quotation mark to explicitly specify its type
           # as string instead of number
-<<<<<<< HEAD
           mmcv: https://download.openmmlab.com/mmcv/dist/cu101/torch1.6.0/mmcv-2.0.0rc1-cp37-cp37m-manylinux1_x86_64.whl
-=======
->>>>>>> d137b67a
           cuda: "10.1"
           filters:
             branches:
