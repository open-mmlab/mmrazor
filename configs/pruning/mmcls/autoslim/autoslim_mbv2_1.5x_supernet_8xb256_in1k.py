_base_ = [
    'mmrazor::_base_/settings/imagenet_bs2048_autoslim_pil.py',
    'mmcls::_base_/models/mobilenet_v2_1x.py',
    'mmcls::_base_/default_runtime.py',
]

supernet = _base_.model
supernet.backbone.widen_factor = 1.5
supernet.head.in_channels = 1920

# !dataset config
# ==========================================================================
# data preprocessor
data_preprocessor = dict(
    type='ImgDataPreprocessor',
    # RGB format normalization parameters
    mean=[123.675, 116.28, 103.53],
    std=[58.395, 57.12, 57.375],
    # convert image from BGR to RGB
    bgr_to_rgb=True,
)

# !autoslim algorithm config
num_samples = 2
model = dict(
    _delete_=True,
    _scope_='mmrazor',
    type='AutoSlim',
    num_samples=num_samples,
    architecture=supernet,
    data_preprocessor=data_preprocessor,
    distiller=dict(
        type='ConfigurableDistiller',
        teacher_recorders=dict(
            fc=dict(type='ModuleOutputs', source='head.fc')),
        student_recorders=dict(
            fc=dict(type='ModuleOutputs', source='head.fc')),
        distill_losses=dict(
            loss_kl=dict(type='KLDivergence', tau=1, loss_weight=1)),
        loss_forward_mappings=dict(
            loss_kl=dict(
                preds_S=dict(recorder='fc', from_student=True),
                preds_T=dict(recorder='fc', from_student=False)))),
    mutator=dict(
        type='OneShotChannelMutator',
        channel_unit_cfg=dict(
            type='OneShotMutableChannelUnit',
            default_args=dict(
                candidate_choices=list(i / 12 for i in range(2, 13)),
<<<<<<< HEAD
                candidate_mode='ratio',
=======
                choice_mode='ratio',
>>>>>>> b4b7e243
                divisor=8)),
        parse_cfg=dict(
            type='BackwardTracer',
            loss_calculator=dict(type='ImageClassifierPseudoLoss'))))

model_wrapper_cfg = dict(
    type='mmrazor.AutoSlimDDP',
    broadcast_buffers=False,
    find_unused_parameters=False)

optim_wrapper = dict(accumulative_counts=num_samples + 2)

# learning policy
max_epochs = 50
param_scheduler = dict(end=max_epochs)

# train, val, test setting
train_cfg = dict(max_epochs=max_epochs)
val_cfg = dict(type='mmrazor.AutoSlimValLoop')<|MERGE_RESOLUTION|>--- conflicted
+++ resolved
@@ -47,11 +47,7 @@
             type='OneShotMutableChannelUnit',
             default_args=dict(
                 candidate_choices=list(i / 12 for i in range(2, 13)),
-<<<<<<< HEAD
-                candidate_mode='ratio',
-=======
                 choice_mode='ratio',
->>>>>>> b4b7e243
                 divisor=8)),
         parse_cfg=dict(
             type='BackwardTracer',
