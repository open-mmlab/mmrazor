_base_ = 'autoformer_supernet_32xb256_in1k.py'

_base_.model = dict(
    _scope_='mmrazor',
    type='sub_model',
<<<<<<< HEAD
    cfg=supernet,
    fix_subnet='configs/nas/mmcls/autoformer/AUTOFORMER_SUBNET_B.yaml')

_base_.model = model_cfg
=======
    cfg=_base_.supernet,
    # NOTE: You can replace the yaml with the mutable_cfg searched by yourself
    fix_subnet='STEP2_SUBNET_YAML.yaml')

test_cfg = dict(evaluate_fixed_subnet=True)
>>>>>>> e9c2c9fc
<|MERGE_RESOLUTION|>--- conflicted
+++ resolved
@@ -3,15 +3,7 @@
 _base_.model = dict(
     _scope_='mmrazor',
     type='sub_model',
-<<<<<<< HEAD
     cfg=supernet,
     fix_subnet='configs/nas/mmcls/autoformer/AUTOFORMER_SUBNET_B.yaml')
 
-_base_.model = model_cfg
-=======
-    cfg=_base_.supernet,
-    # NOTE: You can replace the yaml with the mutable_cfg searched by yourself
-    fix_subnet='STEP2_SUBNET_YAML.yaml')
-
-test_cfg = dict(evaluate_fixed_subnet=True)
->>>>>>> e9c2c9fc
+_base_.model = model_cfg