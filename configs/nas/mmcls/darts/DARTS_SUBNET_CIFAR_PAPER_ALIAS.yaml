normal_n2:
  chosen:
<<<<<<< HEAD
    - normal_n2_p0
    - normal_n2_p1
normal_n2_p0:
  chosen:
    - sep_conv_3x3
normal_n2_p1:
  chosen:
    - sep_conv_3x3
normal_n3:
  chosen:
    - normal_n3_p0
    - normal_n3_p1
normal_n3_p0:
  chosen:
    - skip_connect
normal_n3_p1:
  chosen:
    - sep_conv_5x5
normal_n4:
  chosen:
    - normal_n4_p0
    - normal_n4_p1
normal_n4_p0:
  chosen:
    - sep_conv_3x3
normal_n4_p1:
  chosen:
    - skip_connect
normal_n5:
  chosen:
    - normal_n5_p0
    - normal_n5_p1
normal_n5_p0:
  chosen:
    - skip_connect
normal_n5_p1:
  chosen:
    - skip_connect
reduce_n2:
  chosen:
    - reduce_n2_p0
    - reduce_n2_p1
reduce_n2_p0:
  chosen:
    - max_pool_3x3
reduce_n2_p1:
  chosen:
    - sep_conv_3x3
reduce_n3:
  chosen:
    - reduce_n3_p0
    - reduce_n3_p2
reduce_n3_p0:
  chosen:
    - max_pool_3x3
reduce_n3_p2:
  chosen:
    - dil_conv_5x5
reduce_n4:
  chosen:
    - reduce_n4_p0
    - reduce_n4_p2
reduce_n4_p0:
  chosen:
    - max_pool_3x3
reduce_n4_p2:
  chosen:
    - skip_connect
reduce_n5:
  chosen:
    - reduce_n5_p0
    - reduce_n5_p2
reduce_n5_p0:
  chosen:
    - max_pool_3x3
reduce_n5_p2:
  chosen:
    - skip_connect
=======
  - normal_n2_p1
  - normal_n2_p0
normal_n2_p0:
  chosen:
  - sep_conv_3x3
normal_n2_p1:
  chosen:
  - sep_conv_3x3
normal_n3:
  chosen:
  - normal_n3_p0
  - normal_n3_p1
normal_n3_p0:
  chosen:
  - sep_conv_3x3
normal_n3_p1:
  chosen:
  - sep_conv_3x3
normal_n3_p2:
  chosen:
  - sep_conv_3x3
normal_n4:
  chosen:
  - normal_n4_p0
  - normal_n4_p1
normal_n4_p0:
  chosen:
  - skip_connect
normal_n4_p1:
  chosen:
  - sep_conv_3x3
normal_n4_p2:
  chosen:
  - skip_connect
normal_n4_p3:
  chosen:
  - sep_conv_3x3
normal_n5:
  chosen:
  - normal_n5_p2
  - normal_n5_p0
normal_n5_p0:
  chosen:
  - skip_connect
normal_n5_p1:
  chosen:
  - skip_connect
normal_n5_p2:
  chosen:
  - dil_conv_3x3
normal_n5_p3:
  chosen:
  - skip_connect
normal_n5_p4:
  chosen:
  - skip_connect
reduce_n2:
  chosen:
  - reduce_n2_p0
  - reduce_n2_p1
reduce_n2_p0:
  chosen:
  - max_pool_3x3
reduce_n2_p1:
  chosen:
  - max_pool_3x3
reduce_n3:
  chosen:
  - reduce_n3_p1
  - reduce_n3_p2
reduce_n3_p0:
  chosen:
  - max_pool_3x3
reduce_n3_p1:
  chosen:
  - max_pool_3x3
reduce_n3_p2:
  chosen:
  - skip_connect
reduce_n4:
  chosen:
  - reduce_n4_p2
  - reduce_n4_p0
reduce_n4_p0:
  chosen:
  - max_pool_3x3
reduce_n4_p1:
  chosen:
  - max_pool_3x3
reduce_n4_p2:
  chosen:
  - skip_connect
reduce_n4_p3:
  chosen:
  - skip_connect
reduce_n5:
  chosen:
  - reduce_n5_p1
  - reduce_n5_p2
reduce_n5_p0:
  chosen:
  - max_pool_3x3
reduce_n5_p1:
  chosen:
  - max_pool_3x3
reduce_n5_p2:
  chosen:
  - skip_connect
reduce_n5_p3:
  chosen:
  - skip_connect
reduce_n5_p4:
  chosen:
  - skip_connect
>>>>>>> 67da3ad2
<|MERGE_RESOLUTION|>--- conflicted
+++ resolved
@@ -1,85 +1,5 @@
 normal_n2:
   chosen:
-<<<<<<< HEAD
-    - normal_n2_p0
-    - normal_n2_p1
-normal_n2_p0:
-  chosen:
-    - sep_conv_3x3
-normal_n2_p1:
-  chosen:
-    - sep_conv_3x3
-normal_n3:
-  chosen:
-    - normal_n3_p0
-    - normal_n3_p1
-normal_n3_p0:
-  chosen:
-    - skip_connect
-normal_n3_p1:
-  chosen:
-    - sep_conv_5x5
-normal_n4:
-  chosen:
-    - normal_n4_p0
-    - normal_n4_p1
-normal_n4_p0:
-  chosen:
-    - sep_conv_3x3
-normal_n4_p1:
-  chosen:
-    - skip_connect
-normal_n5:
-  chosen:
-    - normal_n5_p0
-    - normal_n5_p1
-normal_n5_p0:
-  chosen:
-    - skip_connect
-normal_n5_p1:
-  chosen:
-    - skip_connect
-reduce_n2:
-  chosen:
-    - reduce_n2_p0
-    - reduce_n2_p1
-reduce_n2_p0:
-  chosen:
-    - max_pool_3x3
-reduce_n2_p1:
-  chosen:
-    - sep_conv_3x3
-reduce_n3:
-  chosen:
-    - reduce_n3_p0
-    - reduce_n3_p2
-reduce_n3_p0:
-  chosen:
-    - max_pool_3x3
-reduce_n3_p2:
-  chosen:
-    - dil_conv_5x5
-reduce_n4:
-  chosen:
-    - reduce_n4_p0
-    - reduce_n4_p2
-reduce_n4_p0:
-  chosen:
-    - max_pool_3x3
-reduce_n4_p2:
-  chosen:
-    - skip_connect
-reduce_n5:
-  chosen:
-    - reduce_n5_p0
-    - reduce_n5_p2
-reduce_n5_p0:
-  chosen:
-    - max_pool_3x3
-reduce_n5_p2:
-  chosen:
-    - skip_connect
-=======
   - normal_n2_p1
   - normal_n2_p0
 normal_n2_p0:
@@ -193,5 +113,4 @@
   - skip_connect
 reduce_n5_p4:
   chosen:
-  - skip_connect
->>>>>>> 67da3ad2
+  - skip_connect