# Copyright (c) OpenMMLab. All rights reserved.
<<<<<<< HEAD
=======

>>>>>>> 985a611e
import torch

try:
    from torch.ao.quantization import disable_observer
except ImportError:
    from mmrazor.utils import get_placeholder
    disable_observer = get_placeholder('torch>=1.13')

from mmrazor.models.task_modules.tracer.fx import build_graphmodule
from mmrazor.registry import MODELS
from .native_quantizer import NativeQuantizer


@MODELS.register_module()
class OpenVINOQuantizer(NativeQuantizer):
    """Quantizer for Openvino backend."""

    # backend: 'openvino'
    # support_w_mode = ['per_tensor', 'per_channel']
    # support_a_mode = ['per_tensor']

    @property
    def backend(self):
        """tmp."""
        return 'openvino'

    @property
    def support_w_modes(self):
        """tmp."""
        return ['per_tensor', 'per_channel']

    @property
    def support_a_modes(self):
        """tmp."""
        return ['per_tensor']

    def prepare_for_mmdeploy(self,
                             model,
                             dummy_input=(1, 3, 224, 224),
                             checkpoint=None):
        """tmp."""
        self.swap_ff_with_fxff(model)
        graph = self.tracer.trace(model)
        graph_module = build_graphmodule(model, graph)
        observed_model = self.prepare(model, graph_module)
        if dummy_input is not None:
            observed_model(torch.randn(dummy_input))
        if checkpoint is not None:
            observed_model.load_state_dict(
                torch.load(checkpoint)['state_dict'])
        self.post_process_weight_fakequant(
            observed_model, keep_fake_quant=True)

        observed_model.apply(disable_observer)

        return observed_model

    @property
    def module_prev_wo_fakequant(self):
        """tmp."""
        return (torch.nn.ReLU6, torch.nn.Identity)

    @property
    def module_next_wo_fakequant(self):
        """tmp."""
        return (torch.nn.MaxPool2d, )

    @property
    def method_next_wo_fakequant(self):
        """tmp."""
        return ('flatten', )

    @property
    def op_prev_wo_fakequant(self):
        """tmp."""
        return ('output', )<|MERGE_RESOLUTION|>--- conflicted
+++ resolved
@@ -1,8 +1,5 @@
 # Copyright (c) OpenMMLab. All rights reserved.
-<<<<<<< HEAD
-=======
 
->>>>>>> 985a611e
 import torch
 
 try:
