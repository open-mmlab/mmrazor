# Copyright (c) OpenMMLab. All rights reserved.
<<<<<<< HEAD
from typing import Dict, List, Tuple, Union

import torch
from mmengine.config import Config
from torch.ao.quantization import enable_fake_quant
from torch.ao.quantization.fx import prepare
from torch.ao.quantization.fx.graph_module import ObservedGraphModule
from torch.ao.quantization.qconfig_mapping import QConfigMapping
from torch.ao.quantization.quantize_fx import _fuse_fx
from torch.nn.intrinsic.qat import modules as qat_fused_modules
from torch.nn.qat import modules as qat_modules
=======
from typing import Dict, Tuple

import torch
>>>>>>> 985a611e

try:
    from torch.ao.quantization import enable_fake_quant
    from torch.ao.quantization.fx import prepare
    from torch.ao.quantization.qconfig_mapping import QConfigMapping
    from torch.ao.quantization.quantize_fx import _fuse_fx
    from torch.nn.intrinsic.qat import modules as qat_fused_modules
    from torch.nn.qat import modules as qat_modules
except ImportError:
    from mmrazor.utils import get_package_placeholder, get_placeholder
    enable_fake_quant = get_placeholder('torch>=1.13')
    prepare = get_placeholder('torch>=1.13')
    QConfigMapping = get_placeholder('torch>=1.13')
    _fuse_fx = get_placeholder('torch>=1.13')
    qat_fused_modules = get_package_placeholder('torch>=1.13')
    qat_modules = get_package_placeholder('torch>=1.13')

from mmrazor import digit_version
from mmrazor.models.task_modules.tracer.fx import (
    del_fakequant_after_function, del_fakequant_after_method,
    del_fakequant_after_module, del_fakequant_after_op,
    del_fakequant_before_function, del_fakequant_before_method,
    del_fakequant_before_module, del_fakequant_before_op)
from mmrazor.models.utils import str2class
from mmrazor.registry import MODELS
from mmrazor.structures.quantization import BackendConfigs, QConfigHander
from .base import BaseQuantizer

if digit_version(torch.__version__) >= digit_version('1.13.0'):
    SUPPORT_QAT_MODULES: Tuple = (
        qat_fused_modules.ConvBn1d, qat_fused_modules.ConvBn2d,
        qat_fused_modules.ConvBn3d, qat_fused_modules.ConvBnReLU1d,
        qat_fused_modules.ConvBnReLU2d, qat_fused_modules.ConvBnReLU3d,
        qat_fused_modules.ConvReLU1d, qat_fused_modules.ConvReLU2d,
        qat_fused_modules.ConvReLU3d, qat_fused_modules.LinearBn1d,
        qat_fused_modules.LinearReLU, qat_modules.Conv1d, qat_modules.Conv2d,
        qat_modules.Conv3d, qat_modules.Linear)

    MERGE_BN_MAPPINGS: Dict = {
        qat_fused_modules.ConvBn1d: qat_modules.Conv1d,
        qat_fused_modules.ConvBn2d: qat_modules.Conv2d,
        qat_fused_modules.ConvBn3d: qat_modules.Conv3d,
        qat_fused_modules.ConvBnReLU1d: qat_fused_modules.ConvReLU1d,
        qat_fused_modules.ConvBnReLU2d: qat_fused_modules.ConvReLU2d,
        qat_fused_modules.ConvBnReLU3d: qat_fused_modules.ConvReLU3d,
        qat_fused_modules.LinearBn1d: qat_modules.Linear
    }
else:
    SUPPORT_QAT_MODULES = ()
    MERGE_BN_MAPPINGS = {}


@MODELS.register_module()
class NativeQuantizer(BaseQuantizer):
<<<<<<< HEAD
    """Native class for quantizer.

    Args:
        global_qconfig (Dict): Config for quantization details of weight and
            activation include observer, quantizer, and qscheme.
        no_observer_modules ( List | Tuple | Optional): Modules before
            observer.
        tracer (Dict): Config for tracer to trace modules for torch fx .

    Raises:
        NotImplementedError: _description_

    Examples:
        >>> global_qconfig = dict(
        ...     w_observer=dict(type='mmrazor.PerChannelMinMaxObserver'),
        ...     a_observer=dict(type='mmrazor.MovingAverageMinMaxObserver'),
        ...     w_fake_quant=dict(type='mmrazor.FakeQuantize'),
        ...     a_fake_quant=dict(type='mmrazor.FakeQuantize'),
        ...     w_qscheme=dict(
        ...         qdtype='qint8', bit=8, is_symmetry=True,
        ...         is_symmetric_range=True),
        ...     a_qscheme=dict(
        ...         qdtype='quint8', bit=8, is_symmetry=True,
        ...         averaging_constant=0.1),
)
    """
=======
    """tmp."""
>>>>>>> 985a611e

    # backend: 'native'
    # support_w_modes = ['per_tensor', 'per_channel']
    # support_a_modes = ['per_tensor']

    def __init__(self,
                 global_qconfig: Union[Dict, Config],
                 no_observer_modules: Union[List, Tuple, None] = None,
                 tracer=dict(type='CustomTracer'),
                 extra_redundant_fakequants=dict(
                     extra_module_prev_wo_fakequant=tuple(),
                     extra_module_next_wo_fakequant=tuple(),
                     extra_function_prev_wo_fakequant=tuple(),
                     extra_function_next_wo_fakequant=tuple(),
                     extra_method_prev_wo_fakequant=tuple(),
                     extra_method_next_wo_fakequant=tuple(),
                     extra_op_prev_wo_fakequant=tuple(),
                     extra_op_next_wo_fakequant=tuple())):
        super().__init__(tracer)
        self.qconfig = QConfigHander(global_qconfig)
        if self.qconfig.w_qscheme.is_per_channel:
            w_mode = 'per_channel'
        else:
            w_mode = 'per_tensor'
        if self.qconfig.a_qscheme.is_per_channel:
            a_mode = 'per_channel'
        else:
            a_mode = 'per_tensor'
        assert w_mode in self.support_w_modes
        assert a_mode in self.support_a_modes

        self.qconfig_mapping = QConfigMapping().set_global(
            self.qconfig.convert())
        if no_observer_modules:
            self.no_observer_modules = str2class(no_observer_modules)
            for mod in self.no_observer_modules:
                self.qconfig_mapping.set_object_type(mod, None)
        else:
            self.no_observer_modules = no_observer_modules
        self.backend_config = BackendConfigs[self.backend]
        self.example_inputs = (torch.randn(1, 3, 224, 224), )

        self.extra_redundant_fakequants = extra_redundant_fakequants

    @property
    def backend(self):
        """tmp."""
        return 'native'

    @property
    def support_w_modes(self):
        """tmp."""
        return ['per_tensor', 'per_channel']

    @property
    def support_a_modes(self):
        """tmp."""
        return ['per_tensor']

    def prepare(self, model, graph_module):
<<<<<<< HEAD
        """prepare graph to ObservedGraphModule.

        Args:
            graph_module (_type_): GraphModules before fuse.

        Returns:
            ObservedGraphModule: GraphModules after fuse and observer.

        Notes:
            'graph_module' after '_fuse_fx()' function will fuse conv, BN, ReLU
            into modules in SUPPORT_QAT_MODULES.
            'graph_module' after 'prepare()' function will become observed.

        Notes:
            Keep `is_qat` is True is because in Pytorch when `is_qat` is false,
            the `_fuse_fx()` function only fuse module into `nn.Squential` ,
            but we need it to be fused into `SUPPORT_QAT_MODULES` type.
        """

=======
        """tmp."""
>>>>>>> 985a611e
        graph_module = _fuse_fx(
            graph_module=graph_module,
            is_qat=True,
            backend_config=self.backend_config)
        prepared = prepare(
            model=graph_module,
            qconfig_mapping=self.qconfig_mapping,
            is_qat=True,
            node_name_to_scope=self.tracer.node_name_to_scope,
            example_inputs=self.example_inputs,
            backend_config=self.backend_config)
        prepared = self.del_redundant_fakequant(prepared)

        return prepared

    def post_process_weight_fakequant(self,
<<<<<<< HEAD
                                      observed_module: ObservedGraphModule,
                                      keep_fake_quant: bool = False):
        """weight fake-quant for supported QAT modules.

        Args:
            observed_module (ObservedGraphModule): Modules after fused and
                observed.
            keep_fake_quant (bool, optional): Bool to determine whether to keep
            fake-quant op, depending on the backend. Defaults to False.

        Note:
            `post_process_weight_fakequant()` function is necessary that the
                `SUPPORT_QAT_MODULES` will be convert to normal modules, and
                BN will be really integrated into conv layers.
        """
=======
                                      observed_module,
                                      keep_fake_quant=False):
        """tmp."""
>>>>>>> 985a611e

        def traverse(module):
            for name, child in module.named_children():
                # Trace `SUPPORT_QAT_MODULES` recursively.
                if isinstance(child, SUPPORT_QAT_MODULES):
                    # We add w_fakequant once in case some ptq methods have
                    # specific operations such as Adaround. So we do Quantize
                    # to perform these operations and do dequantize to
                    # introduce quantization loss in advance.
                    weight_fakequant = child.weight_fake_quant
                    child.weight.data = weight_fakequant(child.weight.data)

                    # `to_float()` function fuse BN into conv or conv_relu, and
                    # also convert a qat module to a normal module.
                    # source url: torch.nn.intrinsic.qat.modules.conv_fused.py
                    float_child = child.to_float()

                    # This is decided by backend type, some backend need
                    # explicitly keep the fake quant structure, others don't.
                    # TODO add deploy doc link
                    if keep_fake_quant:
                        for m in float_child.modules():
                            setattr(m, 'qconfig', self.qconfig.convert())

                        if type(child) in MERGE_BN_MAPPINGS:
                            cls = MERGE_BN_MAPPINGS[type(child)]
                            new_child = cls.from_float(float_child)
                        else:
                            new_child = type(child).from_float(float_child)

                        new_child.weight_fake_quant(new_child.weight)
                    else:
                        new_child = float_child
                    setattr(module, name, new_child)
                else:
                    traverse(child)

        observed_module.apply(enable_fake_quant)
        traverse(observed_module)

    def prepare_for_mmdeploy(self, model, dummy_input, checkpoint):
        """tmp."""
        raise NotImplementedError

    def del_redundant_fakequant(self, prepared):
<<<<<<< HEAD
=======
        """tmp."""
>>>>>>> 985a611e
        extra_module_prev_wo_fakequant = self.extra_redundant_fakequants.get(
            'extra_module_prev_wo_fakequant', tuple())
        prepared = del_fakequant_before_module(
            prepared,
            self.module_prev_wo_fakequant + extra_module_prev_wo_fakequant,
            inplace=True)

        extra_module_next_wo_fakequant = self.extra_redundant_fakequants.get(
            'extra_module_next_wo_fakequant', tuple())
        prepared = del_fakequant_after_module(
            prepared,
            self.module_next_wo_fakequant + extra_module_next_wo_fakequant,
            inplace=True)

        extra_function_prev_wo_fakequant = self.extra_redundant_fakequants.get(
            'extra_function_prev_wo_fakequant', tuple())
        prepared = del_fakequant_before_method(
            prepared,
            self.function_prev_wo_fakequant + extra_function_prev_wo_fakequant,
            inplace=True)

        extra_function_next_wo_fakequant = self.extra_redundant_fakequants.get(
            'extra_function_next_wo_fakequant', tuple())
        prepared = del_fakequant_after_method(
            prepared,
            self.function_next_wo_fakequant + extra_function_next_wo_fakequant,
            inplace=True)

        extra_method_prev_wo_fakequant = self.extra_redundant_fakequants.get(
            'extra_method_prev_wo_fakequant', tuple())
        prepared = del_fakequant_before_function(
            prepared,
            self.method_prev_wo_fakequant + extra_method_prev_wo_fakequant,
            inplace=True)

        extra_method_next_wo_fakequant = self.extra_redundant_fakequants.get(
            'extra_method_next_wo_fakequant', tuple())
        prepared = del_fakequant_after_function(
            prepared,
            self.method_next_wo_fakequant + extra_method_next_wo_fakequant,
            inplace=True)

        extra_op_prev_wo_fakequant = self.extra_redundant_fakequants.get(
            'extra_op_prev_wo_fakequant', tuple())
        prepared = del_fakequant_before_op(
            prepared,
            self.op_prev_wo_fakequant + extra_op_prev_wo_fakequant,
            inplace=True)

        extra_op_next_wo_fakequant = self.extra_redundant_fakequants.get(
            'extra_op_next_wo_fakequant', tuple())
        prepared = del_fakequant_after_op(
            prepared,
            self.op_next_wo_fakequant + extra_op_next_wo_fakequant,
            inplace=True)
        return prepared

    @property
    def module_prev_wo_fakequant(self):
        """tmp."""
        return tuple()

    @property
    def module_next_wo_fakequant(self):
        """tmp."""
        return tuple()

    @property
    def function_prev_wo_fakequant(self):
        """tmp."""
        return tuple()

    @property
    def function_next_wo_fakequant(self):
        """tmp."""
        return tuple()

    @property
    def method_prev_wo_fakequant(self):
        """tmp."""
        return tuple()

    @property
    def method_next_wo_fakequant(self):
        """tmp."""
        return tuple()

    @property
    def op_prev_wo_fakequant(self):
        """tmp."""
        return tuple()

    @property
    def op_next_wo_fakequant(self):
        """tmp."""
        return tuple()<|MERGE_RESOLUTION|>--- conflicted
+++ resolved
@@ -1,5 +1,4 @@
 # Copyright (c) OpenMMLab. All rights reserved.
-<<<<<<< HEAD
 from typing import Dict, List, Tuple, Union
 
 import torch
@@ -11,11 +10,6 @@
 from torch.ao.quantization.quantize_fx import _fuse_fx
 from torch.nn.intrinsic.qat import modules as qat_fused_modules
 from torch.nn.qat import modules as qat_modules
-=======
-from typing import Dict, Tuple
-
-import torch
->>>>>>> 985a611e
 
 try:
     from torch.ao.quantization import enable_fake_quant
@@ -70,7 +64,6 @@
 
 @MODELS.register_module()
 class NativeQuantizer(BaseQuantizer):
-<<<<<<< HEAD
     """Native class for quantizer.
 
     Args:
@@ -97,9 +90,6 @@
         ...         averaging_constant=0.1),
 )
     """
-=======
-    """tmp."""
->>>>>>> 985a611e
 
     # backend: 'native'
     # support_w_modes = ['per_tensor', 'per_channel']
@@ -160,7 +150,6 @@
         return ['per_tensor']
 
     def prepare(self, model, graph_module):
-<<<<<<< HEAD
         """prepare graph to ObservedGraphModule.
 
         Args:
@@ -180,9 +169,6 @@
             but we need it to be fused into `SUPPORT_QAT_MODULES` type.
         """
 
-=======
-        """tmp."""
->>>>>>> 985a611e
         graph_module = _fuse_fx(
             graph_module=graph_module,
             is_qat=True,
@@ -199,7 +185,6 @@
         return prepared
 
     def post_process_weight_fakequant(self,
-<<<<<<< HEAD
                                       observed_module: ObservedGraphModule,
                                       keep_fake_quant: bool = False):
         """weight fake-quant for supported QAT modules.
@@ -215,11 +200,6 @@
                 `SUPPORT_QAT_MODULES` will be convert to normal modules, and
                 BN will be really integrated into conv layers.
         """
-=======
-                                      observed_module,
-                                      keep_fake_quant=False):
-        """tmp."""
->>>>>>> 985a611e
 
         def traverse(module):
             for name, child in module.named_children():
@@ -265,10 +245,6 @@
         raise NotImplementedError
 
     def del_redundant_fakequant(self, prepared):
-<<<<<<< HEAD
-=======
-        """tmp."""
->>>>>>> 985a611e
         extra_module_prev_wo_fakequant = self.extra_redundant_fakequants.get(
             'extra_module_prev_wo_fakequant', tuple())
         prepared = del_fakequant_before_module(
