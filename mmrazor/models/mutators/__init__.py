# Copyright (c) OpenMMLab. All rights reserved.
<<<<<<< HEAD
from .channel_mutator import (BaseChannelMutator, DCFFChannelMutator,
                              OneShotChannelMutator, SlimmableChannelMutator)
=======
from .channel_mutator import (ChannelMutator, OneShotChannelMutator,
                              SlimmableChannelMutator)
>>>>>>> ce2578e9
from .module_mutator import (DiffModuleMutator, ModuleMutator,
                             OneShotModuleMutator)

__all__ = [
    'OneShotModuleMutator', 'DiffModuleMutator', 'ModuleMutator',
<<<<<<< HEAD
    'BaseChannelMutator', 'OneShotChannelMutator', 'SlimmableChannelMutator',
    'DCFFChannelMutator'
=======
    'ChannelMutator', 'OneShotChannelMutator', 'SlimmableChannelMutator'
>>>>>>> ce2578e9
]<|MERGE_RESOLUTION|>--- conflicted
+++ resolved
@@ -1,20 +1,11 @@
 # Copyright (c) OpenMMLab. All rights reserved.
-<<<<<<< HEAD
-from .channel_mutator import (BaseChannelMutator, DCFFChannelMutator,
+from .channel_mutator import (ChannelMutator, DCFFChannelMutator,
                               OneShotChannelMutator, SlimmableChannelMutator)
-=======
-from .channel_mutator import (ChannelMutator, OneShotChannelMutator,
-                              SlimmableChannelMutator)
->>>>>>> ce2578e9
 from .module_mutator import (DiffModuleMutator, ModuleMutator,
                              OneShotModuleMutator)
 
 __all__ = [
     'OneShotModuleMutator', 'DiffModuleMutator', 'ModuleMutator',
-<<<<<<< HEAD
-    'BaseChannelMutator', 'OneShotChannelMutator', 'SlimmableChannelMutator',
+    'ChannelMutator', 'OneShotChannelMutator', 'SlimmableChannelMutator',
     'DCFFChannelMutator'
-=======
-    'ChannelMutator', 'OneShotChannelMutator', 'SlimmableChannelMutator'
->>>>>>> ce2578e9
 ]