# Copyright (c) OpenMMLab. All rights reserved.
from typing import Type, Union

from mmrazor.models.mutables import OneShotMutableChannelUnit
from mmrazor.registry import MODELS
from ..group_mixin import DynamicSampleMixin
from .channel_mutator import ChannelMutator, ChannelUnitType


@MODELS.register_module()
class OneShotChannelMutator(ChannelMutator[OneShotMutableChannelUnit],
                            DynamicSampleMixin):
    """OneShotChannelMutator based on ChannelMutator. It use
    OneShotMutableChannelUnit by default.

    Args:
        channel_unit_cfg (Union[dict, Type[ChannelUnitType]], optional):
            Config of MutableChannelUnits. Defaults to
            dict( type='OneShotMutableChannelUnit',
            default_args=dict( num_blocks=8, min_blocks=2 ) ).
    """

    def __init__(self,
                 channel_unit_cfg: Union[dict, Type[ChannelUnitType]] = dict(
                     type='OneShotMutableChannelUnit',
                     default_args=dict(num_blocks=8, min_blocks=2)),
                 **kwargs) -> None:

<<<<<<< HEAD
        super().__init__(channel_unit_cfg, **kwargs)

    def min_choices(self) -> Dict:
        """Return the minimal pruning subnet(structure)."""
        min_choices = dict()
        for group_id, modules in self.search_groups.items():
            min_choices[group_id] = modules[0].min_choice

        return min_choices

    def max_choices(self) -> Dict:
        """Return the maximal pruning subnet(structure)."""
        max_choices = dict()
        for group_id, modules in self.search_groups.items():
            max_choices[group_id] = modules[0].max_choice

        return max_choices
=======
        super().__init__(channel_unit_cfg, **kwargs)
>>>>>>> 67da3ad2
<|MERGE_RESOLUTION|>--- conflicted
+++ resolved
@@ -26,24 +26,4 @@
                      default_args=dict(num_blocks=8, min_blocks=2)),
                  **kwargs) -> None:
 
-<<<<<<< HEAD
-        super().__init__(channel_unit_cfg, **kwargs)
-
-    def min_choices(self) -> Dict:
-        """Return the minimal pruning subnet(structure)."""
-        min_choices = dict()
-        for group_id, modules in self.search_groups.items():
-            min_choices[group_id] = modules[0].min_choice
-
-        return min_choices
-
-    def max_choices(self) -> Dict:
-        """Return the maximal pruning subnet(structure)."""
-        max_choices = dict()
-        for group_id, modules in self.search_groups.items():
-            max_choices[group_id] = modules[0].max_choice
-
-        return max_choices
-=======
-        super().__init__(channel_unit_cfg, **kwargs)
->>>>>>> 67da3ad2
+        super().__init__(channel_unit_cfg, **kwargs)