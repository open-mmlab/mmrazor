# Copyright (c) OpenMMLab. All rights reserved.
from typing import Dict, Type, Union

from mmrazor.models.mutables import OneShotMutableChannelUnit
from mmrazor.registry import MODELS
from .channel_mutator import ChannelMutator, ChannelUnitType


@MODELS.register_module()
class OneShotChannelMutator(ChannelMutator[OneShotMutableChannelUnit]):
    """OneShotChannelMutator based on ChannelMutator. It use
    OneShotMutableChannelUnit by default.

    Args:
<<<<<<< HEAD
        mutable_cfg (dict): The config for the channel mutable.
        tracer_cfg (dict | Optional): The config for the model tracer.
            We Trace the topology of a given model with the tracer.
        skip_prefixes (List[str] | Optional): The module whose name start with
            a string in skip_prefixes will not be pruned.
        init_cfg (dict, optional): The config to control the initialization.
    """

    def __init__(self,
                 mutable_cfg: Dict,
                 tracer_cfg: Optional[Dict] = None,
                 skip_prefixes: Optional[List[str]] = None,
                 force_link: Optional[bool] = True,
                 init_cfg: Optional[Dict] = None) -> None:
        super().__init__(mutable_cfg, tracer_cfg, skip_prefixes, init_cfg)
        # TODO(shiguang): make mutable_cfg optional?
        self.force_link = force_link

    def sample_choices(self):
        """Sample a choice that records a selection from the search space.

        Returns:
            dict: Record the information to build the subnet from the supernet.
                Its keys are the properties ``group_idx`` in the channel
                mutator's ``search_groups``, and its values are the sampled
                choice.
        """
        choice_dict = dict()
        for group_idx, mutables in self.search_groups.items():
            choice_dict[group_idx] = mutables[0].sample_choice()
        return choice_dict

    def set_choices(self, choice_dict: Dict[int, Any]) -> None:
        """Set current subnet according to ``choice_dict``.

        Args:
            choice_dict (Dict[int, Any]): Choice dict.
        """
        for group_idx, choice in choice_dict.items():
            mutables = self.search_groups[group_idx]
            for mutable in mutables:
                mutable.current_choice = choice

    def set_max_choices(self) -> None:
        """Set the channel numbers of each layer to maximum."""
        for mutables in self.search_groups.values():
            for mutable in mutables:
                mutable.current_choice = mutable.max_choice

    def set_min_choices(self) -> None:
        """Set the channel numbers of each layer to minimum."""
        for mutables in self.search_groups.values():
            for mutable in mutables:
                mutable.current_choice = mutable.min_choice

    # todo: check search gorups
    def build_search_groups(self, supernet: Module):
        """Build `search_groups`. The mutables in the same group should be
        pruned together.

        Examples:
            >>> class ResBlock(nn.Module):
            ...     def __init__(self) -> None:
            ...         super().__init__()
            ...
            ...         self.op1 = nn.Conv2d(3, 8, 1)
            ...         self.bn1 = nn.BatchNorm2d(8)
            ...         self.op2 = nn.Conv2d(8, 8, 1)
            ...         self.bn2 = nn.BatchNorm2d(8)
            ...         self.op3 = nn.Conv2d(8, 8, 1)
            ...
            ...      def forward(self, x):
            ...         x1 = self.bn1(self.op1(x))
            ...         x2 = self.bn2(self.op2(x1))
            ...         x3 = self.op3(x2 + x1)
            ...         return x3

            >>> class ToyPseudoLoss:
            ...
            ...     def __call__(self, model):
            ...         pseudo_img = torch.rand(2, 3, 16, 16)
            ...         pseudo_output = model(pseudo_img)
            ...         return pseudo_output.sum()

            >>> mutator = OneShotChannelMutator(
            ...     tracer_cfg=dict(type='BackwardTracer',
            ...         loss_calculator=ToyPseudoLoss()),
            ...     mutable_cfg=dict(type='OneShotMutableChannel',
            ...         candidate_choices=[4 / 8, 1.0], candidate_mode='ratio')

            >>> model = ResBlock()
            >>> mutator.prepare_from_supernet(model)
            >>> mutator.search_groups
            {0: [OneShotMutableChannel(name=op2, ...), # mutable out
                 OneShotMutableChannel(name=op1, ...), # mutable out
                 OneShotMutableChannel(name=op3, ...), # mutable in
                 OneShotMutableChannel(name=op2, ...), # mutable in
                 OneShotMutableChannel(name=bn2, ...), # mutable out
                 OneShotMutableChannel(name=bn1, ...)] # mutable out
            }
        """
        groups = self.find_same_mutables(supernet, self.force_link)
=======
        channel_unit_cfg (Union[dict, Type[ChannelUnitType]], optional):
            Config of MutableChannelUnits. Defaults to
            dict( type='OneShotMutableChannelUnit',
            default_args=dict( num_blocks=8, min_blocks=2 ) ).
    """

    def __init__(self,
                 channel_unit_cfg: Union[dict, Type[ChannelUnitType]] = dict(
                     type='OneShotMutableChannelUnit',
                     default_args=dict(num_blocks=8, min_blocks=2)),
                 **kwargs) -> None:

        super().__init__(channel_unit_cfg, **kwargs)
>>>>>>> 9c567e4d

    def min_choices(self) -> Dict:
        """Return the minimal pruning subnet(structure)."""
        min_choices = dict()
        for group_id, modules in self.search_groups.items():
            min_choices[group_id] = modules[0].min_choice

        return min_choices

    def max_choices(self) -> Dict:
        """Return the maximal pruning subnet(structure)."""
        max_choices = dict()
        for group_id, modules in self.search_groups.items():
            max_choices[group_id] = modules[0].max_choice

        return max_choices<|MERGE_RESOLUTION|>--- conflicted
+++ resolved
@@ -12,110 +12,6 @@
     OneShotMutableChannelUnit by default.
 
     Args:
-<<<<<<< HEAD
-        mutable_cfg (dict): The config for the channel mutable.
-        tracer_cfg (dict | Optional): The config for the model tracer.
-            We Trace the topology of a given model with the tracer.
-        skip_prefixes (List[str] | Optional): The module whose name start with
-            a string in skip_prefixes will not be pruned.
-        init_cfg (dict, optional): The config to control the initialization.
-    """
-
-    def __init__(self,
-                 mutable_cfg: Dict,
-                 tracer_cfg: Optional[Dict] = None,
-                 skip_prefixes: Optional[List[str]] = None,
-                 force_link: Optional[bool] = True,
-                 init_cfg: Optional[Dict] = None) -> None:
-        super().__init__(mutable_cfg, tracer_cfg, skip_prefixes, init_cfg)
-        # TODO(shiguang): make mutable_cfg optional?
-        self.force_link = force_link
-
-    def sample_choices(self):
-        """Sample a choice that records a selection from the search space.
-
-        Returns:
-            dict: Record the information to build the subnet from the supernet.
-                Its keys are the properties ``group_idx`` in the channel
-                mutator's ``search_groups``, and its values are the sampled
-                choice.
-        """
-        choice_dict = dict()
-        for group_idx, mutables in self.search_groups.items():
-            choice_dict[group_idx] = mutables[0].sample_choice()
-        return choice_dict
-
-    def set_choices(self, choice_dict: Dict[int, Any]) -> None:
-        """Set current subnet according to ``choice_dict``.
-
-        Args:
-            choice_dict (Dict[int, Any]): Choice dict.
-        """
-        for group_idx, choice in choice_dict.items():
-            mutables = self.search_groups[group_idx]
-            for mutable in mutables:
-                mutable.current_choice = choice
-
-    def set_max_choices(self) -> None:
-        """Set the channel numbers of each layer to maximum."""
-        for mutables in self.search_groups.values():
-            for mutable in mutables:
-                mutable.current_choice = mutable.max_choice
-
-    def set_min_choices(self) -> None:
-        """Set the channel numbers of each layer to minimum."""
-        for mutables in self.search_groups.values():
-            for mutable in mutables:
-                mutable.current_choice = mutable.min_choice
-
-    # todo: check search gorups
-    def build_search_groups(self, supernet: Module):
-        """Build `search_groups`. The mutables in the same group should be
-        pruned together.
-
-        Examples:
-            >>> class ResBlock(nn.Module):
-            ...     def __init__(self) -> None:
-            ...         super().__init__()
-            ...
-            ...         self.op1 = nn.Conv2d(3, 8, 1)
-            ...         self.bn1 = nn.BatchNorm2d(8)
-            ...         self.op2 = nn.Conv2d(8, 8, 1)
-            ...         self.bn2 = nn.BatchNorm2d(8)
-            ...         self.op3 = nn.Conv2d(8, 8, 1)
-            ...
-            ...      def forward(self, x):
-            ...         x1 = self.bn1(self.op1(x))
-            ...         x2 = self.bn2(self.op2(x1))
-            ...         x3 = self.op3(x2 + x1)
-            ...         return x3
-
-            >>> class ToyPseudoLoss:
-            ...
-            ...     def __call__(self, model):
-            ...         pseudo_img = torch.rand(2, 3, 16, 16)
-            ...         pseudo_output = model(pseudo_img)
-            ...         return pseudo_output.sum()
-
-            >>> mutator = OneShotChannelMutator(
-            ...     tracer_cfg=dict(type='BackwardTracer',
-            ...         loss_calculator=ToyPseudoLoss()),
-            ...     mutable_cfg=dict(type='OneShotMutableChannel',
-            ...         candidate_choices=[4 / 8, 1.0], candidate_mode='ratio')
-
-            >>> model = ResBlock()
-            >>> mutator.prepare_from_supernet(model)
-            >>> mutator.search_groups
-            {0: [OneShotMutableChannel(name=op2, ...), # mutable out
-                 OneShotMutableChannel(name=op1, ...), # mutable out
-                 OneShotMutableChannel(name=op3, ...), # mutable in
-                 OneShotMutableChannel(name=op2, ...), # mutable in
-                 OneShotMutableChannel(name=bn2, ...), # mutable out
-                 OneShotMutableChannel(name=bn1, ...)] # mutable out
-            }
-        """
-        groups = self.find_same_mutables(supernet, self.force_link)
-=======
         channel_unit_cfg (Union[dict, Type[ChannelUnitType]], optional):
             Config of MutableChannelUnits. Defaults to
             dict( type='OneShotMutableChannelUnit',
@@ -129,7 +25,6 @@
                  **kwargs) -> None:
 
         super().__init__(channel_unit_cfg, **kwargs)
->>>>>>> 9c567e4d
 
     def min_choices(self) -> Dict:
         """Return the minimal pruning subnet(structure)."""
