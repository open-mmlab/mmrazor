# Copyright (c) OpenMMLab. All rights reserved.
from typing import Dict, List, Optional

from torch.nn import Module

from mmrazor.models.mutables import SlimmableChannelGroup
from mmrazor.registry import MODELS
from .base_channel_mutator import MUTABLECHANNELGROUP, BaseChannelMutator


@MODELS.register_module()
class SlimmableChannelMutator(BaseChannelMutator[SlimmableChannelGroup]):

    def __init__(self,
                 channel_cfgs: Dict,
                 channl_group_cfg=dict(type='SlimmableChannelGroup'),
                 tracer_cfg=dict(
                     type='BackwardTracer',
                     loss_calculator=dict(type='ImageClassifierPseudoLoss')),
                 skip_prefixes: Optional[List[str]] = None,
                 init_cfg: Optional[Dict] = None) -> None:
        super().__init__(channl_group_cfg, tracer_cfg, skip_prefixes, init_cfg)
<<<<<<< HEAD
=======
        self._channel_cfgs = channel_cfgs
>>>>>>> 0d3c4b57
        self._subnets = self._prepare_subnets(channel_cfgs)

    def set_choices(self, config):
        config = self._convert_subnet(config)
        return super().set_choices(config)

    @property
    def subnets(self):
        return self._subnets

    # prepare model

    def prepare_from_supernet(self, supernet: Module) -> None:
        super().prepare_from_supernet(supernet)
        self.module2group = self._get_module2group()
        self._reset_group_candidates()

    # private methods

    def _reset_group_candidates(self):
<<<<<<< HEAD
        group_subnets = [
            self._convert_subnet(subnet) for subnet in self.subnets
        ]
        for key in group_subnets[0]:
            candidates = self._candidates_of(group_subnets, key)
            group: SlimmableChannelGroup = self._name2group[key]
            group.alter_candidates_after_init(candidates)

    def _prepare_subnets(self, channel_cfg: Dict[str, Dict[str, List[int]]]):
        subnets: List[Dict[str, int]] = []
        for key in channel_cfg:
            num_subnets = len(channel_cfg[key]['current_choice'])
=======
        for key in self._channel_cfgs:
            group: SlimmableChannelGroup = self._name2group[key]
            group.alter_candidates_after_init(
                self._channel_cfgs[key]['candidates'])

    def _prepare_subnets(self, channel_cfg: Dict[str, Dict]):
        subnets: List[Dict[str, int]] = []
        num_subnets = 0
        for key in channel_cfg:
            num_subnets = len(channel_cfg[key]['candidates'])
>>>>>>> 0d3c4b57
            break
        for _ in range(num_subnets):
            subnets.append({})
        for key in channel_cfg:
<<<<<<< HEAD
            assert num_subnets == len(channel_cfg[key]['current_choice'])
            for i, value in enumerate(channel_cfg[key]['current_choice']):
=======
            assert num_subnets == len(channel_cfg[key]['candidates'])
            for i, value in enumerate(channel_cfg[key]['candidates']):
>>>>>>> 0d3c4b57
                subnets[i][key] = value

        return subnets

    def _candidates_of(self, subnets, key):
        return [subnet[key] for subnet in subnets]

    def _get_module2group(self):
        module2group = dict()
        for group in self.groups:
            group: MUTABLECHANNELGROUP
            for channel in group.output_related:
                module2group[channel.name] = group

        return module2group

    def _convert_subnet(self, subnet: Dict[str, int]):
        group_subnets = {}
        for key in subnet:
            origin_key = key

            if 'mutable_out_channels' in key:
                key = key.replace('.mutable_out_channels', '')
            elif 'mutable_num_features' in key:
                key = key.replace('.mutable_num_features', '')
            else:
                continue

            if key in self.module2group:
                group = self.module2group[key]
                if group.name not in group_subnets:
                    group_subnets[group.name] = subnet[origin_key]
                else:
                    assert group_subnets[group.name] == subnet[origin_key]
            else:
                raise KeyError(f'{key} can not be found in module2group')
        return group_subnets<|MERGE_RESOLUTION|>--- conflicted
+++ resolved
@@ -20,10 +20,7 @@
                  skip_prefixes: Optional[List[str]] = None,
                  init_cfg: Optional[Dict] = None) -> None:
         super().__init__(channl_group_cfg, tracer_cfg, skip_prefixes, init_cfg)
-<<<<<<< HEAD
-=======
         self._channel_cfgs = channel_cfgs
->>>>>>> 0d3c4b57
         self._subnets = self._prepare_subnets(channel_cfgs)
 
     def set_choices(self, config):
@@ -44,20 +41,6 @@
     # private methods
 
     def _reset_group_candidates(self):
-<<<<<<< HEAD
-        group_subnets = [
-            self._convert_subnet(subnet) for subnet in self.subnets
-        ]
-        for key in group_subnets[0]:
-            candidates = self._candidates_of(group_subnets, key)
-            group: SlimmableChannelGroup = self._name2group[key]
-            group.alter_candidates_after_init(candidates)
-
-    def _prepare_subnets(self, channel_cfg: Dict[str, Dict[str, List[int]]]):
-        subnets: List[Dict[str, int]] = []
-        for key in channel_cfg:
-            num_subnets = len(channel_cfg[key]['current_choice'])
-=======
         for key in self._channel_cfgs:
             group: SlimmableChannelGroup = self._name2group[key]
             group.alter_candidates_after_init(
@@ -68,18 +51,12 @@
         num_subnets = 0
         for key in channel_cfg:
             num_subnets = len(channel_cfg[key]['candidates'])
->>>>>>> 0d3c4b57
             break
         for _ in range(num_subnets):
             subnets.append({})
         for key in channel_cfg:
-<<<<<<< HEAD
-            assert num_subnets == len(channel_cfg[key]['current_choice'])
-            for i, value in enumerate(channel_cfg[key]['current_choice']):
-=======
             assert num_subnets == len(channel_cfg[key]['candidates'])
             for i, value in enumerate(channel_cfg[key]['candidates']):
->>>>>>> 0d3c4b57
                 subnets[i][key] = value
 
         return subnets
