--- conflicted
+++ resolved
@@ -118,35 +118,7 @@
         elif self.parse_cfg['type'] == 'Predefined':
             units = self._prepare_from_predefined_model(supernet)
         else:
-<<<<<<< HEAD
-            self._name2module = dict(supernet.named_modules())
-
-        # TODO(shiguang): Remove?
-        self.bind_mutable_name(supernet)
-        self._search_groups = self.build_search_groups(supernet)
-
-    @staticmethod
-    def find_same_mutables(supernet, force_link=True) -> Dict:
-        """The mutables in the same group should be pruned together."""
-        visited = []
-        groups = {}
-        group_idx = 0
-        for name, module in supernet.named_modules():
-            if isinstance(module, MutableChannel):
-                same_mutables = module.same_mutables
-                if module not in visited:
-                    if force_link and len(same_mutables) == 0:
-                        continue
-                    groups[group_idx] = [module] + same_mutables
-                    visited.extend(groups[group_idx])
-                    group_idx += 1
-        return groups
-
-    def bind_mutable_name(self, supernet: Module):
-        """Bind a MutableChannel to its name.
-=======
             raise NotImplementedError()
->>>>>>> 9c567e4d
 
         for unit in units:
             unit.prepare_for_pruning(supernet)
@@ -157,14 +129,7 @@
             ModuleList(self.mutable_units), self.mutable_class_type,
             self._custom_groups)
 
-<<<<<<< HEAD
-                if isinstance(child, MutableChannel):
-                    child.bind_mutable_name(module_name)
-                else:
-                    traverse(child, module_name)
-=======
     # ~
->>>>>>> 9c567e4d
 
     @property
     def mutable_units(self) -> List[ChannelUnitType]:
