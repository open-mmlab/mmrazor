--- conflicted
+++ resolved
@@ -1,7 +1,6 @@
 # Copyright (c) OpenMMLab. All rights reserved.
 import copy
-from typing import (Any, Callable, Dict, Generic, List, Optional, Tuple, Type,
-                    Union)
+from typing import Any, Dict, Generic, List, Optional, Tuple, Type, Union
 
 from mmengine import fileio
 from torch.nn import Module, ModuleList
@@ -229,9 +228,7 @@
 
         return random_choices
 
-    def set_choices(
-            self, choices: Union[Dict[int, Any],
-                                 Callable[[], Dict[Any, Any]]]) -> None:
+    def set_choices(self, choices: Dict[int, Any]) -> None:
         """Set mutables' current choice according to choices sample by
         :func:`sample_choices`.
 
@@ -241,14 +238,10 @@
                 corresponding to this group.
         """
         for group_id, modules in self.search_groups.items():
-<<<<<<< HEAD
-            choice = choices[group_id]  # type: ignore
-=======
             if group_id not in choices:
                 # allow optional target_prune_ratio
                 continue
             choice = choices[group_id]
->>>>>>> 76c3773e
             for module in modules:
                 module.current_choice = choice
 
