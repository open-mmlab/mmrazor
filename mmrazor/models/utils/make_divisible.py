--- conflicted
+++ resolved
@@ -1,11 +1,8 @@
 # Copyright (c) OpenMMLab. All rights reserved.
 from typing import Optional
 
-<<<<<<< HEAD
-=======
 from mmrazor.utils import print_log
 
->>>>>>> 67da3ad2
 warn_once = False
 
 
@@ -34,18 +31,10 @@
     if min_value < divisor:
         global warn_once
         if warn_once is False:
-<<<<<<< HEAD
-            from mmengine import MMLogger
-            MMLogger.get_current_instance().warning(
-                (f'min_value=={min_value} should greater or equal to '
-                 f'divisor=={divisor}, '
-                 'so we make min_value equal divisor.'))
-=======
             print_log((f'min_value=={min_value} should greater or equal to '
                        f'divisor=={divisor}, '
                        'so we make min_value equal divisor.'),
                       level='warning')
->>>>>>> 67da3ad2
             warn_once = True
 
         min_value = divisor
