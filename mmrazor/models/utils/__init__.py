# Copyright (c) OpenMMLab. All rights reserved.
from .make_divisible import make_divisible
from .misc import add_prefix
from .optim_wrapper import reinitialize_optim_wrapper_count_status
<<<<<<< HEAD
# yapf:disable
from .quantization_util import str2class
# yapf:enable
from .utils import get_module_device, set_requires_grad

__all__ = [
    'make_divisible', 'add_prefix', 'reinitialize_optim_wrapper_count_status',
    'str2class', 'get_module_device', 'set_requires_grad'
=======
from .parse_values import parse_values
from .utils import get_module_device, set_requires_grad

__all__ = [
    'add_prefix', 'reinitialize_optim_wrapper_count_status', 'make_divisible',
    'get_module_device', 'set_requires_grad', 'parse_values'
>>>>>>> 67da3ad2
]<|MERGE_RESOLUTION|>--- conflicted
+++ resolved
@@ -2,21 +2,11 @@
 from .make_divisible import make_divisible
 from .misc import add_prefix
 from .optim_wrapper import reinitialize_optim_wrapper_count_status
-<<<<<<< HEAD
-# yapf:disable
+from .parse_values import parse_values
 from .quantization_util import str2class
-# yapf:enable
-from .utils import get_module_device, set_requires_grad
-
-__all__ = [
-    'make_divisible', 'add_prefix', 'reinitialize_optim_wrapper_count_status',
-    'str2class', 'get_module_device', 'set_requires_grad'
-=======
-from .parse_values import parse_values
 from .utils import get_module_device, set_requires_grad
 
 __all__ = [
     'add_prefix', 'reinitialize_optim_wrapper_count_status', 'make_divisible',
-    'get_module_device', 'set_requires_grad', 'parse_values'
->>>>>>> 67da3ad2
+    'get_module_device', 'set_requires_grad', 'parse_values', 'str2class'
 ]