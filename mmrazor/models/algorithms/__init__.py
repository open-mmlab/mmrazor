# Copyright (c) OpenMMLab. All rights reserved.
from .base import BaseAlgorithm
from .distill import (DAFLDataFreeDistillation, DataFreeDistillation,
                      FpnTeacherDistill, OverhaulFeatureDistillation,
                      SelfDistill, SingleTeacherDistill)
from .nas import SPOS, AutoSlim, AutoSlimDDP, Darts, DartsDDP
<<<<<<< HEAD
from .pruning import DCFF, SlimmableNetwork, SlimmableNetworkDDP
=======
from .pruning import SlimmableNetwork, SlimmableNetworkDDP
from .pruning.ite_prune_algorithm import ItePruneAlgorithm
>>>>>>> ce2578e9

__all__ = [
    'SingleTeacherDistill', 'BaseAlgorithm', 'FpnTeacherDistill', 'SPOS',
    'SlimmableNetwork', 'SlimmableNetworkDDP', 'AutoSlim', 'AutoSlimDDP',
    'Darts', 'DartsDDP', 'SelfDistill', 'DataFreeDistillation',
<<<<<<< HEAD
    'DAFLDataFreeDistillation', 'OverhaulFeatureDistillation', 'DCFF'
=======
    'DAFLDataFreeDistillation', 'OverhaulFeatureDistillation',
    'ItePruneAlgorithm'
>>>>>>> ce2578e9
]<|MERGE_RESOLUTION|>--- conflicted
+++ resolved
@@ -4,21 +4,13 @@
                       FpnTeacherDistill, OverhaulFeatureDistillation,
                       SelfDistill, SingleTeacherDistill)
 from .nas import SPOS, AutoSlim, AutoSlimDDP, Darts, DartsDDP
-<<<<<<< HEAD
 from .pruning import DCFF, SlimmableNetwork, SlimmableNetworkDDP
-=======
-from .pruning import SlimmableNetwork, SlimmableNetworkDDP
 from .pruning.ite_prune_algorithm import ItePruneAlgorithm
->>>>>>> ce2578e9
 
 __all__ = [
     'SingleTeacherDistill', 'BaseAlgorithm', 'FpnTeacherDistill', 'SPOS',
     'SlimmableNetwork', 'SlimmableNetworkDDP', 'AutoSlim', 'AutoSlimDDP',
     'Darts', 'DartsDDP', 'SelfDistill', 'DataFreeDistillation',
-<<<<<<< HEAD
-    'DAFLDataFreeDistillation', 'OverhaulFeatureDistillation', 'DCFF'
-=======
     'DAFLDataFreeDistillation', 'OverhaulFeatureDistillation',
-    'ItePruneAlgorithm'
->>>>>>> ce2578e9
+    'ItePruneAlgorithm', 'DCFF'
 ]