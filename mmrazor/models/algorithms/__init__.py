--- conflicted
+++ resolved
@@ -9,29 +9,27 @@
 from .quantization import GeneralQuant
 
 __all__ = [
-<<<<<<< HEAD
-    'SingleTeacherDistill', 'BaseAlgorithm', 'FpnTeacherDistill', 'SPOS',
-    'SlimmableNetwork', 'SlimmableNetworkDDP', 'AutoSlim', 'AutoSlimDDP',
-    'Darts', 'DartsDDP', 'SelfDistill', 'DataFreeDistillation',
-    'DAFLDataFreeDistillation', 'OverhaulFeatureDistillation',
-    'ItePruneAlgorithm', 'Dsnas', 'DsnasDDP', 'GeneralQuant'
-=======
+    # base
+    'BaseAlgorithm',
+    # distill
+    'DAFLDataFreeDistillation',
+    'DataFreeDistillation',
+    'FpnTeacherDistill',
+    'OverhaulFeatureDistillation',
+    'SelfDistill',
     'SingleTeacherDistill',
-    'BaseAlgorithm',
-    'FpnTeacherDistill',
+    # nas
+    'DSNAS',
+    'DSNASDDP',
     'SPOS',
-    'SlimmableNetwork',
-    'SlimmableNetworkDDP',
     'AutoSlim',
     'AutoSlimDDP',
     'Darts',
     'DartsDDP',
-    'SelfDistill',
-    'DataFreeDistillation',
-    'DAFLDataFreeDistillation',
-    'OverhaulFeatureDistillation',
+    # pruning
+    'SlimmableNetwork',
+    'SlimmableNetworkDDP',
     'ItePruneAlgorithm',
-    'DSNAS',
-    'DSNASDDP',
->>>>>>> 9c567e4d
+    # quantization
+    'GeneralQuant'
 ]