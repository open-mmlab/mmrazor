--- conflicted
+++ resolved
@@ -1,23 +1,15 @@
 # Copyright (c) OpenMMLab. All rights reserved.
 from .base import BaseAlgorithm
 from .distill import (DAFLDataFreeDistillation, DataFreeDistillation,
-<<<<<<< HEAD
-                      FpnTeacherDistill, SelfDistill, SingleTeacherDistill)
-from .nas import SPOS, AutoSlim, AutoSlimDDP, Darts, DartsDDP, Dsnas, DsnasDDP
-=======
                       FpnTeacherDistill, OverhaulFeatureDistillation,
                       SelfDistill, SingleTeacherDistill)
-from .nas import SPOS, AutoSlim, AutoSlimDDP, Darts, DartsDDP
->>>>>>> e3390ce8
+from .nas import SPOS, AutoSlim, AutoSlimDDP, Darts, DartsDDP, Dsnas, DsnasDDP
 from .pruning import SlimmableNetwork, SlimmableNetworkDDP
 
 __all__ = [
     'SingleTeacherDistill', 'BaseAlgorithm', 'FpnTeacherDistill', 'SPOS',
     'SlimmableNetwork', 'SlimmableNetworkDDP', 'AutoSlim', 'AutoSlimDDP',
     'Darts', 'DartsDDP', 'SelfDistill', 'DataFreeDistillation',
-<<<<<<< HEAD
-    'DAFLDataFreeDistillation', 'Dsnas', 'DsnasDDP'
-=======
-    'DAFLDataFreeDistillation', 'OverhaulFeatureDistillation'
->>>>>>> e3390ce8
+    'DAFLDataFreeDistillation', 'OverhaulFeatureDistillation',
+    'Dsnas', 'DsnasDDP'
 ]