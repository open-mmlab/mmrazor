# Copyright (c) OpenMMLab. All rights reserved.
from .autoformer import Autoformer
from .autoslim import AutoSlim, AutoSlimDDP
from .bignas import BigNAS, BigNASDDP
from .darts import Darts, DartsDDP
from .dsnas import DSNAS, DSNASDDP
from .spos import SPOS

__all__ = [
<<<<<<< HEAD
    'SPOS', 'AutoSlim', 'AutoSlimDDP', 'Darts', 'DartsDDP', 'DSNAS', 'DSNASDDP'
=======
    'SPOS', 'AutoSlim', 'AutoSlimDDP', 'BigNAS', 'BigNASDDP', 'Darts',
    'DartsDDP', 'DSNAS', 'DSNASDDP', 'DSNAS', 'DSNASDDP', 'Autoformer'
>>>>>>> 67da3ad2
]<|MERGE_RESOLUTION|>--- conflicted
+++ resolved
@@ -7,10 +7,6 @@
 from .spos import SPOS
 
 __all__ = [
-<<<<<<< HEAD
-    'SPOS', 'AutoSlim', 'AutoSlimDDP', 'Darts', 'DartsDDP', 'DSNAS', 'DSNASDDP'
-=======
     'SPOS', 'AutoSlim', 'AutoSlimDDP', 'BigNAS', 'BigNASDDP', 'Darts',
     'DartsDDP', 'DSNAS', 'DSNASDDP', 'DSNAS', 'DSNASDDP', 'Autoformer'
->>>>>>> 67da3ad2
 ]