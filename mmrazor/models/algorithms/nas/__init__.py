# Copyright (c) OpenMMLab. All rights reserved.
from .autoslim import AutoSlim, AutoSlimDDP
from .bignas import BigNAS, BigNASDDP
from .darts import Darts, DartsDDP
from .dsnas import DSNAS, DSNASDDP
from .spos import SPOS

__all__ = [
<<<<<<< HEAD
    'SPOS', 'AutoSlim', 'AutoSlimDDP', 'BigNAS', 'BigNASDDP', 'Darts',
    'DartsDDP'
=======
    'SPOS', 'AutoSlim', 'AutoSlimDDP', 'Darts', 'DartsDDP', 'DSNAS', 'DSNASDDP'
>>>>>>> 9c567e4d
]<|MERGE_RESOLUTION|>--- conflicted
+++ resolved
@@ -6,10 +6,6 @@
 from .spos import SPOS
 
 __all__ = [
-<<<<<<< HEAD
     'SPOS', 'AutoSlim', 'AutoSlimDDP', 'BigNAS', 'BigNASDDP', 'Darts',
-    'DartsDDP'
-=======
-    'SPOS', 'AutoSlim', 'AutoSlimDDP', 'Darts', 'DartsDDP', 'DSNAS', 'DSNASDDP'
->>>>>>> 9c567e4d
+    'DartsDDP', 'DSNAS', 'DSNASDDP'
 ]