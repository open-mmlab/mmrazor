--- conflicted
+++ resolved
@@ -97,10 +97,6 @@
             traced_graph = tracer.trace(model, concrete_args=concrete_args)
 
             qmodel = prepare_graph_module(model, traced_graph)
-<<<<<<< HEAD
-            print(qmodel.graph)
-=======
->>>>>>> 8eef65d7
             qmodels[mode] = self.quantizer.prepare(model, qmodel)
 
         return qmodels
@@ -151,11 +147,7 @@
 
 @MODEL_WRAPPERS.register_module()
 class GeneralQuantDDP(MMDistributedDataParallel):
-<<<<<<< HEAD
-    """DDPwapper for autoslim."""
-=======
     """DDPwapper for GeneralQuant."""
->>>>>>> 8eef65d7
 
     def __init__(self,
                  *,
@@ -184,11 +176,7 @@
 
     def convert(self, mode='predict'):
         self.module.convert(mode)
-<<<<<<< HEAD
-        self.module.qmodels['predict'].cuda()
-=======
         self.module.qmodels[mode].cuda()
->>>>>>> 8eef65d7
 
     def sync_param(self):
         self.module.sync_param()