--- conflicted
+++ resolved
@@ -1,6 +1,6 @@
 # Copyright (c) OpenMMLab. All rights reserved.
 from functools import partial
-from typing import Any, Callable, Dict, List, Optional, Tuple, Union
+from typing import Any, Callable, Dict, List, Optional, Tuple
 
 import torch
 import torch.nn as nn
@@ -144,12 +144,11 @@
     """A switchable DynamicBatchNorm2d. It mmploys independent batch
     normalization for different switches in a slimmable network.
 
-    To train slimmable networks, ``SwitchableBatchNorm2d`` privatizes
-    all batch normalization layers for each switch in a slimmable
-    network. Compared with the naive training approach, it solves the
-    problem of feature aggregation inconsistency between different
-    switches by independently normalizing the feature mean and variance
-    during testing.
+    To train slimmable networks, ``SwitchableBatchNorm2d`` privatizes all batch
+    normalization layers for each switch in a slimmable network. Compared with
+    the naive training approach, it solves the problem of feature aggregation
+    inconsistency between different switches by independently normalizing the
+    feature mean and variance during testing.
     """
 
     def __init__(self, *args, **kwargs) -> None:
@@ -484,15 +483,8 @@
                                                                1).contiguous()
         return out
 
-<<<<<<< HEAD
     def set_forward_args(self, arch_param: nn.Parameter,
-                         arch_attr: Union[Tuple, Any]) -> None:
-=======
-    def set_forward_args(
-            self,
-            arch_param: nn.Parameter,
-            arch_attr: Optional[Tuple]) -> None:
->>>>>>> 60cc3cef
+                         arch_attr: Optional[Tuple]) -> None:
         """Interface for modifying the arch_param using partial."""
         forward_with_default_args: PartialType = \
             partial(self.forward, arch_param=arch_param, arch_attr=arch_attr)
