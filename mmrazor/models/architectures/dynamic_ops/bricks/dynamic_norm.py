# Copyright (c) OpenMMLab. All rights reserved.
from typing import Dict, List, Optional

import torch.nn as nn
import torch.nn.functional as F
from torch import Tensor
from torch.nn.modules.batchnorm import _BatchNorm

from mmrazor.models.mutables.base_mutable import BaseMutable
from mmrazor.registry import MODELS
from ..mixins.dynamic_mixins import DynamicBatchNormMixin


class _DynamicBatchNorm(_BatchNorm, DynamicBatchNormMixin):
    """Dynamic BatchNormxd OP.

    Note:
        Arguments for ``__init__`` of ``DynamicBatchNormxd`` is totally same as
        :obj:`torch.nn.BatchNormxd`.

    Attributes:
        mutable_attrs (ModuleDict[str, BaseMutable]): Mutable attributes,
            such as `num_features`. The key of the dict must in
            ``accepted_mutable_attrs``.
    """
    accepted_mutable_attrs = {'num_features'}

    def __init__(self, *args, **kwargs) -> None:
        super().__init__(*args, **kwargs)

        self.mutable_attrs: Dict[str, Optional[BaseMutable]] = nn.ModuleDict()

    @classmethod
    def convert_from(cls, module: _BatchNorm):
        """Convert a _BatchNorm module to a DynamicBatchNorm.

        Args:
            module (:obj:`torch.nn._BatchNorm`): The original BatchNorm module.
        """
        dynamic_bn = cls(
            num_features=module.num_features,
            eps=module.eps,
            momentum=module.momentum,
            affine=module.affine,
            track_running_stats=module.track_running_stats)

        return dynamic_bn

    def forward(self, input: Tensor) -> Tensor:
        """Forward of dynamic BatchNormxd OP."""
        self._check_input_dim(input)

        if self.momentum is None:
            exponential_average_factor = 0.0
        else:
            exponential_average_factor = self.momentum

        if self.training and self.track_running_stats:
            if self.num_batches_tracked is not None:  # type: ignore
                self.num_batches_tracked = \
                    self.num_batches_tracked + 1  # type: ignore
                if self.momentum is None:  # use cumulative moving average
                    exponential_average_factor = 1.0 / float(
                        self.num_batches_tracked)
                else:  # use exponential moving average
                    exponential_average_factor = self.momentum

        if self.training:
            bn_training = True
        else:
            bn_training = (self.running_mean is None) and (self.running_var is
                                                           None)

        running_mean, running_var, weight, bias = self.get_dynamic_params()

        out = F.batch_norm(input, running_mean, running_var, weight, bias,
                           bn_training, exponential_average_factor, self.eps)

        # copy changed running statistics
        if self.training and self.track_running_stats:
            out_mask = self._get_num_features_mask()
            self.running_mean.masked_scatter_(out_mask, running_mean)
            self.running_var.masked_scatter_(out_mask, running_var)

        return out


@MODELS.register_module()
class DynamicBatchNorm1d(_DynamicBatchNorm):
    """Dynamic BatchNorm1d OP."""

    @property
    def static_op_factory(self):
        return nn.BatchNorm1d

    def _check_input_dim(self, input: Tensor) -> None:
        """Check if input dimension is valid."""
        if input.dim() != 2 and input.dim() != 3:
            raise ValueError('expected 2D or 3D input (got {}D input)'.format(
                input.dim()))


@MODELS.register_module()
class DynamicBatchNorm2d(_DynamicBatchNorm):
    """Dynamic BatchNorm2d OP."""

    @property
    def static_op_factory(self):
        return nn.BatchNorm2d

    def _check_input_dim(self, input: Tensor) -> None:
        """Check if input dimension is valid."""
        if input.dim() != 4:
            raise ValueError('expected 4D input (got {}D input)'.format(
                input.dim()))


@MODELS.register_module()
class DynamicBatchNorm3d(_DynamicBatchNorm):
    """Dynamic BatchNorm3d OP."""

    @property
    def static_op_factory(self):
        return nn.BatchNorm3d

    def _check_input_dim(self, input: Tensor) -> None:
        """Check if input dimension is valid."""
        if input.dim() != 5:
            raise ValueError('expected 5D input (got {}D input)'.format(
                input.dim()))


class SwitchableBatchNorm2d(DynamicBatchNorm2d):
    """A switchable DynamicBatchNorm2d. It mmploys independent batch
    normalization for different switches in a slimmable network.

    To train slimmable networks, ``SwitchableBatchNorm2d`` privatizes all batch
    normalization layers for each switch in a slimmable network. Compared with
    the naive training approach, it solves the problem of feature aggregation
    inconsistency between different switches by independently normalizing the
    feature mean and variance during testing.
    """

    def __init__(self, *args, **kwargs) -> None:
        super().__init__(*args, **kwargs)
        self.candidate_bn = nn.ModuleDict()

    def init_candidates(self, candidates: List):
        """Initialize candicates."""
        assert len(self.candidate_bn) == 0
        self._check_candidates(candidates)
        for num in candidates:
<<<<<<< HEAD
            # support pytorch lower than 1.9.1
=======
>>>>>>> b4b7e243
            self.candidate_bn[str(num)] = nn.BatchNorm2d(
                num, self.eps, self.momentum, self.affine,
                self.track_running_stats)

    def forward(self, input: Tensor) -> Tensor:
        """Forward."""
        choice_num = self.activated_channel_num()
        if choice_num == self.num_features:
            return super().forward(input)
        else:
            assert str(choice_num) in self.candidate_bn
            return self.candidate_bn[str(choice_num)](input)

    def to_static_op(self: _BatchNorm) -> nn.Module:
        """Convert to a normal BatchNorm."""
        choice_num = self.activated_channel_num()
        if choice_num == self.num_features:
            return super().to_static_op()
        else:
            assert str(choice_num) in self.candidate_bn
            return self.candidate_bn[str(choice_num)]

    # private methods

    def activated_channel_num(self):
        """The number of activated channels."""
        mask = self._get_num_features_mask()
        choice_num = (mask == 1).sum().item()
        return choice_num

    def _check_candidates(self, candidates: List):
        """Check if candidates aviliable."""
        for value in candidates:
            assert isinstance(value, int)
            assert 0 < value <= self.num_features

    @property
    def static_op_factory(self):
        """Return initializer of static op."""
        return nn.BatchNorm2d<|MERGE_RESOLUTION|>--- conflicted
+++ resolved
@@ -150,10 +150,6 @@
         assert len(self.candidate_bn) == 0
         self._check_candidates(candidates)
         for num in candidates:
-<<<<<<< HEAD
-            # support pytorch lower than 1.9.1
-=======
->>>>>>> b4b7e243
             self.candidate_bn[str(num)] = nn.BatchNorm2d(
                 num, self.eps, self.momentum, self.affine,
                 self.track_running_stats)
