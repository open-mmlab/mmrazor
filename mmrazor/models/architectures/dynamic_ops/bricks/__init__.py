--- conflicted
+++ resolved
@@ -16,12 +16,9 @@
     'BigNasConv2d', 'DynamicConv2d', 'OFAConv2d', 'DynamicLinear',
     'DynamicBatchNorm1d', 'DynamicBatchNorm2d', 'DynamicBatchNorm3d',
     'SwitchableBatchNorm2d', 'DynamicSequential', 'DynamicPatchEmbed',
-<<<<<<< HEAD
     'DynamicLayerNorm', 'DynamicRelativePosition2D', 'FuseConv2d',
     'DynamicMultiheadAttention', 'DynamicSyncBatchNorm',
-    'DynamicConv2dAdaptivePadding', 'DynamicBatchNormXd'
-=======
+    'DynamicConv2dAdaptivePadding', 'DynamicBatchNormXd',
     'DynamicMultiheadAttention', 'DynamicInputResizer', 'FuseConv2d',
     'DynamicLayerNorm', 'DynamicRelativePosition2D'
->>>>>>> b0b3fbdb
 ]