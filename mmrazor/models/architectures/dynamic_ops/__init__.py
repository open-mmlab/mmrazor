--- conflicted
+++ resolved
@@ -1,25 +1,4 @@
 # Copyright (c) OpenMMLab. All rights reserved.
-<<<<<<< HEAD
-from .bricks.dynamic_container import DynamicSequential
-from .bricks.dynamic_conv import BigNasConv2d, DynamicConv2d, OFAConv2d
-from .bricks.dynamic_function import DynamicInputResizer
-from .bricks.dynamic_linear import DynamicLinear
-from .bricks.dynamic_norm import (DynamicBatchNorm1d, DynamicBatchNorm2d,
-                                  DynamicBatchNorm3d, SwitchableBatchNorm2d)
-from .head.dynamic_linear_head import DynamicLinearClsHead
-from .mixins.dynamic_conv_mixins import DynamicConvMixin
-from .mixins.dynamic_mixins import (DynamicBatchNormMixin, DynamicChannelMixin,
-                                    DynamicLinearMixin, DynamicMixin)
-
-__all__ = [
-    'BigNasConv2d', 'DynamicConv2d', 'OFAConv2d', 'DynamicLinear',
-    'DynamicBatchNorm1d', 'DynamicBatchNorm2d', 'DynamicBatchNorm3d',
-    'DynamicMixin', 'DynamicChannelMixin', 'DynamicBatchNormMixin',
-    'DynamicLinearMixin', 'SwitchableBatchNorm2d', 'DynamicConvMixin',
-    'DynamicSequential', 'DynamicInputResizer', 'DynamicLinearClsHead'
-]
-=======
 from .bricks import *  # noqa: F401,F403
 from .head import *  # noqa: F401,F403
-from .mixins import *  # noqa: F401,F403
->>>>>>> 18fc50f7
+from .mixins import *  # noqa: F401,F403