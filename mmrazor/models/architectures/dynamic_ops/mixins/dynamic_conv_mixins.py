# Copyright (c) OpenMMLab. All rights reserved.
from abc import abstractmethod
from functools import partial
from itertools import repeat
from typing import Any, Callable, Iterable, Optional, Tuple, Union

import torch
import torch.nn.functional as F
from torch import Tensor, nn
from torch.nn.modules.conv import _ConvNd

from mmrazor.models.mutables.base_mutable import BaseMutable
from .dynamic_mixins import DynamicChannelMixin

PartialType = Callable[[Any, Optional[nn.Parameter]], Any]


def _ntuple(n: int) -> Callable:  # pragma: no cover
    """Repeat a number n times."""

    def parse(x):
        if isinstance(x, Iterable):
            return tuple(x)
        return tuple(repeat(x, n))

    return parse


def _get_current_kernel_pos(source_kernel_size: int,
                            target_kernel_size: int) -> Tuple[int, int]:
    """Get position of current kernel size.

    Returns:
        Tuple[int, int]: (upper left position, bottom right position)
    """
    assert source_kernel_size >= target_kernel_size, \
        '`source_kernel_size` must greater or equal than `target_kernel_size`'

    center = source_kernel_size >> 1
    current_offset = target_kernel_size >> 1

    start_offset = center - current_offset
    end_offset = center + current_offset + 1

    return start_offset, end_offset


def _get_same_padding(kernel_size: int, n_dims: int) -> Tuple[int]:
    """Get same padding according to kernel size."""
    assert kernel_size & 1
    _pair = _ntuple(n_dims)

    return _pair(kernel_size >> 1)


class DynamicConvMixin(DynamicChannelMixin):
    """A mixin class for Pytorch conv, which can mutate ``in_channels`` and
    ``out_channels``.

    Note:
        All subclass should implement ``conv_func``API.
    """

    @property
    @abstractmethod
    def conv_func(self: _ConvNd):
        """The function that will be used in ``forward_mixin``."""
        pass

    def register_mutable_attr(self, attr, mutable):

        if attr == 'in_channels':
            self._register_mutable_in_channels(mutable)
        elif attr == 'out_channels':
            self._register_mutable_out_channels(mutable)
        else:
            raise NotImplementedError

    def _register_mutable_in_channels(
            self: _ConvNd, mutable_in_channels: BaseMutable) -> None:
        """Mutate ``in_channels`` with given mutable.

        Args:
            mutable_in_channels (BaseMutable): Mutable for controlling
                ``in_channels``.

        Raises:
            ValueError: Error if size of mask if not same as ``in_channels``.
        """
        assert hasattr(self, 'mutable_attrs')
        self.check_mutable_channels(mutable_in_channels)
        mask_size = mutable_in_channels.current_mask.size(0)
        if mask_size != self.in_channels:
            raise ValueError(
                f'Expect mask size of mutable to be {self.in_channels} as '
                f'`in_channels`, but got: {mask_size}.')

        self.mutable_attrs['in_channels'] = mutable_in_channels

    def _register_mutable_out_channels(
            self: _ConvNd, mutable_out_channels: BaseMutable) -> None:
        """Mutate ``out_channels`` with given mutable.

        Args:
            mutable_out_channels (BaseMutable): Mutable for controlling
                ``out_channels``.

        Raises:
            ValueError: Error if size of mask if not same as ``out_channels``.
        """
        assert hasattr(self, 'mutable_attrs')
        self.check_mutable_channels(mutable_out_channels)
        mask_size = mutable_out_channels.current_mask.size(0)
        if mask_size != self.out_channels:
            raise ValueError(
                f'Expect mask size of mutable to be {self.out_channels} as '
                f'`out_channels`, but got: {mask_size}.')

        self.mutable_attrs['out_channels'] = mutable_out_channels

    @property
    def mutable_in_channels(self: _ConvNd) -> Optional[BaseMutable]:
        """Mutable related to input."""
        assert hasattr(self, 'mutable_attrs')
        return getattr(self.mutable_attrs, 'in_channels', None)  # type:ignore

    @property
    def mutable_out_channels(self: _ConvNd) -> Optional[BaseMutable]:
        """Mutable related to output."""
        assert hasattr(self, 'mutable_attrs')
        return getattr(self.mutable_attrs, 'out_channels', None)  # type:ignore

    def get_dynamic_params(
            self: _ConvNd) -> Tuple[Tensor, Optional[Tensor], Tuple[int]]:
        """Get dynamic parameters that will be used in forward process.

        Returns:
            Tuple[Tensor, Optional[Tensor], Tuple[int]]: Sliced weight, bias
                and padding.
        """
        # slice in/out channel of weight according to
        # mutable in_channels/out_channels
        weight, bias = self._get_dynamic_params_by_mutable_channels(
            self.weight, self.bias)
        return weight, bias, self.padding

    def _get_dynamic_params_by_mutable_channels(
            self: _ConvNd, weight: Tensor,
            bias: Optional[Tensor]) -> Tuple[Tensor, Optional[Tensor]]:
        """Get sliced weight and bias according to ``mutable_in_channels`` and
        ``mutable_out_channels``.

        Returns:
            Tuple[Tensor, Optional[Tensor]]: Sliced weight and bias.
        """
        if 'in_channels' not in self.mutable_attrs and \
                'out_channels' not in self.mutable_attrs:
            return weight, bias

        if 'in_channels' in self.mutable_attrs:
            mutable_in_channels = self.mutable_attrs['in_channels']
            in_mask = mutable_in_channels.current_mask.to(weight.device)
        else:
            in_mask = torch.ones(weight.size(1)).bool().to(weight.device)

        if 'out_channels' in self.mutable_attrs:
            mutable_out_channels = self.mutable_attrs['out_channels']
            out_mask = mutable_out_channels.current_mask.to(weight.device)
        else:
            out_mask = torch.ones(weight.size(0)).bool().to(weight.device)

        if self.groups == 1:
            weight = weight[out_mask][:, in_mask]
        elif self.groups == self.in_channels == self.out_channels:
            # depth-wise conv
            weight = weight[out_mask]
        else:
<<<<<<< HEAD
            # group-wise conv
            in_mask_ = in_mask.reshape([self.groups, -1])  # G in/G
            in_per_group = in_mask_.sum(dim=-1)[0].item()
            assert (in_mask_.sum(dim=-1) == in_per_group).all()
            out_mask_ = out_mask.reshape([self.groups, -1])  # G out/G
            out_per_group = out_mask_.sum(dim=-1)[0].item()
            assert (out_mask_.sum(dim=-1) == out_per_group).all()

            mask = out_mask_.unsqueeze(-1) * in_mask_.unsqueeze(
                -2)  # G out/G in/G
            mask = mask.flatten()
            weight = weight.flatten(0, 1)
            weight = weight[mask]
            weight = weight.reshape(
                [self.groups * out_per_group, in_per_group, *self.kernel_size])

        bias = self.bias[out_mask] if self.bias is not None else None
        return weight, bias
=======
            raise NotImplementedError(
                'Current `ChannelMutator` only support pruning the depth-wise '
                '`nn.Conv2d` or `nn.Conv2d` module whose group number equals '
                f'to one, but got {self.groups}.')

        bias = self.bias[out_mask].contiguous(
        ) if self.bias is not None else None

        return weight.contiguous(), bias
>>>>>>> b0b3fbdb

    def forward_mixin(self: _ConvNd, x: Tensor) -> Tensor:
        """Forward of dynamic conv2d OP."""
        groups = self.groups
        if self.groups == self.in_channels == self.out_channels:
            groups = x.size(1)
        weight, bias, padding = self.get_dynamic_params()

        return self.conv_func(x, weight, bias, self.stride, padding,
                              self.dilation, groups)

    def to_static_op(self: _ConvNd) -> nn.Conv2d:
        """Convert dynamic conv2d to :obj:`torch.nn.Conv2d`.

        Returns:
            torch.nn.Conv2d: :obj:`torch.nn.Conv2d` with sliced parameters.
        """
        self.check_if_mutables_fixed()

        weight, bias, padding = self.get_dynamic_params()
        groups = self.groups
        if groups == self.in_channels == self.out_channels and \
                self.mutable_in_channels is not None:
            mutable_in_channels = self.mutable_attrs['in_channels']
            groups = mutable_in_channels.current_mask.sum().item()
        out_channels = weight.size(0)
        in_channels = weight.size(1) * groups

        kernel_size = tuple(weight.shape[2:])

        static_conv = self.static_op_factory(
            in_channels=in_channels,
            out_channels=out_channels,
            kernel_size=kernel_size,
            stride=self.stride,
            padding=padding,
            padding_mode=self.padding_mode,
            dilation=self.dilation,
            groups=groups,
            bias=True if bias is not None else False)

        static_conv.weight = nn.Parameter(weight)
        if bias is not None:
            static_conv.bias = nn.Parameter(bias)

        return static_conv


class BigNasConvMixin(DynamicConvMixin):
    """A mixin class for Pytorch conv, which can mutate ``in_channels``,
    ``out_channels`` and ``kernel_size``."""

    def register_mutable_attr(self, attr, mutable):

        if attr == 'in_channels':
            self._register_mutable_in_channels(mutable)
        elif attr == 'out_channels':
            self._register_mutable_out_channels(mutable)
        elif attr == 'kernel_size':
            self._register_mutable_kernel_size(mutable)
        else:
            raise NotImplementedError

    def _register_mutable_kernel_size(
            self: _ConvNd, mutable_kernel_size: BaseMutable) -> None:
        """Mutate ``kernel_size`` with given mutable.

        Args:
            mutable_kernel_size (BaseMutable): Mutable for controlling
                ``kernel_size``.

        Note:
            ``kernel_size_seq`` must be provided if ``mutable_kernel_size``
            does not have ``choices`` attribute.

        Raises:
            ValueError: Error if max choice of ``kernel_size_list``
                not same as ``kernel_size``.
        """

        kernel_size_seq = getattr(mutable_kernel_size, 'choices', None)
        if kernel_size_seq is None or len(kernel_size_seq) == 0:
            raise ValueError('kernel size sequence must be provided')
        kernel_size_list = list(sorted(kernel_size_seq))

        _pair = _ntuple(len(self.weight.shape) - 2)
        max_kernel_size = _pair(kernel_size_list[-1])
        if max_kernel_size != self.kernel_size:
            raise ValueError(
                f'Expect max kernel size to be: {self.kernel_size}, '
                f'but got: {max_kernel_size}')

        self.kernel_size_list = kernel_size_list
        self.mutable_attrs['kernel_size'] = mutable_kernel_size

    def get_dynamic_params(
            self: _ConvNd) -> Tuple[Tensor, Optional[Tensor], Tuple[int]]:
        """Get dynamic parameters that will be used in forward process.

        Returns:
            Tuple[Tensor, Optional[Tensor], Tuple[int]]: Sliced weight, bias
                and padding.
        """
        # 1. slice kernel size of weight according to kernel size mutable
        weight, padding = self._get_dynamic_params_by_mutable_kernel_size(
            self.weight)

        # 2. slice in/out channel of weight according to mutable in_channels
        # and mutable out channels.
        weight, bias = self._get_dynamic_params_by_mutable_channels(
            weight, self.bias)
        return weight, bias, padding

    def _get_dynamic_params_by_mutable_kernel_size(
            self: _ConvNd, weight: Tensor) -> Tuple[Tensor, Tuple]:
        """Get sliced weight and bias according to ``mutable_in_channels`` and
        ``mutable_out_channels``."""

        if 'kernel_size' not in self.mutable_attrs \
                or self.kernel_size_list is None:
            return weight, self.padding

        mutable_kernel_size = self.mutable_attrs['kernel_size']
        current_kernel_size = self.get_current_choice(mutable_kernel_size)

        n_dims = len(self.weight.shape) - 2
        current_padding: Union[Tuple[int], Tuple[int, int]] = \
            _get_same_padding(current_kernel_size, n_dims)

        _pair = _ntuple(len(self.weight.shape) - 2)
        if _pair(current_kernel_size) == self.kernel_size:
            return weight, current_padding

        start_offset, end_offset = _get_current_kernel_pos(
            source_kernel_size=self.kernel_size[0],
            target_kernel_size=current_kernel_size)
        current_weight = \
            weight[:, :, start_offset:end_offset, start_offset:end_offset]

        return current_weight, current_padding


class OFAConvMixin(BigNasConvMixin):
    """A mixin class for Pytorch conv, which can mutate ``in_channels``,
    ``out_channels`` and ``kernel_size``."""

    def _register_mutable_kernel_size(
            self: _ConvNd, mutable_kernel_size: BaseMutable) -> None:
        """Mutate ``kernel_size`` with given mutable and register
        transformation matrix."""
        super()._register_mutable_kernel_size(mutable_kernel_size)
        self._register_trans_matrix()

    def _register_trans_matrix(self: _ConvNd) -> None:
        """Register transformation matrix that used in progressive
        shrinking."""
        assert self.kernel_size_list is not None

        trans_matrix_names = []
        for i in range(len(self.kernel_size_list) - 1, 0, -1):
            source_kernel_size = self.kernel_size_list[i]
            target_kernel_size = self.kernel_size_list[i - 1]
            trans_matrix_name = self._get_trans_matrix_name(
                src=source_kernel_size, tar=target_kernel_size)
            trans_matrix_names.append(trans_matrix_name)
            # TODO support conv1d & conv3d
            trans_matrix = nn.Parameter(torch.eye(target_kernel_size**2))
            self.register_parameter(name=trans_matrix_name, param=trans_matrix)
        self._trans_matrix_names = trans_matrix_names

    @staticmethod
    def _get_trans_matrix_name(src: int, tar: int) -> str:
        """Get name of trans matrix."""
        return f'trans_matrix_{src}to{tar}'

    def _get_dynamic_params_by_mutable_kernel_size(
            self: _ConvNd, weight: Tensor) -> Tuple[Tensor, Tuple]:
        """Get sliced weight and bias according to ``mutable_in_channels`` and
        ``mutable_out_channels``."""

        if 'kernel_size' not in self.mutable_attrs:
            return weight, self.padding

        mutable_kernel_size = self.mutable_attrs['kernel_size']
        current_kernel_size = self.get_current_choice(mutable_kernel_size)

        n_dims = len(self.weight.shape) - 2
        current_padding: Union[Tuple[int], Tuple[int, int]] = \
            _get_same_padding(current_kernel_size, n_dims)

        _pair = _ntuple(len(self.weight.shape) - 2)
        if _pair(current_kernel_size) == self.kernel_size:
            return weight, current_padding

        current_weight = weight[:, :, :, :]
        for i in range(len(self.kernel_size_list) - 1, 0, -1):
            source_kernel_size = self.kernel_size_list[i]
            if source_kernel_size <= current_kernel_size:
                break
            target_kernel_size = self.kernel_size_list[i - 1]
            trans_matrix = getattr(
                self,
                self._get_trans_matrix_name(
                    src=source_kernel_size, tar=target_kernel_size))

            start_offset, end_offset = _get_current_kernel_pos(
                source_kernel_size=source_kernel_size,
                target_kernel_size=target_kernel_size)
            target_weight = current_weight[:, :, start_offset:end_offset,
                                           start_offset:end_offset]
            target_weight = target_weight.reshape(-1, target_kernel_size**2)
            target_weight = F.linear(target_weight, trans_matrix)
            target_weight = target_weight.reshape(
                weight.size(0), weight.size(1), target_kernel_size,
                target_kernel_size)

            current_weight = target_weight

        return current_weight, current_padding


class FuseConvMixin(DynamicConvMixin):
    """A mixin class for fuse conv, which can mutate ``in_channels``,
    ``out_channels`` ."""

    def set_forward_args(self, choice: Tensor) -> None:
        """Interface for modifying the arch_param using partial."""
        param_channel_with_default_args: PartialType = \
            partial(
                self._get_dynamic_params_by_mutable_channels_choice,
                choice=choice)
        setattr(self, '_get_dynamic_params_by_mutable_channels',
                param_channel_with_default_args)

    def get_dynamic_params(
            self: _ConvNd) -> Tuple[Tensor, Optional[Tensor], Tuple[int]]:
        """Get dynamic parameters that will be used in forward process.

        Returns:
            Tuple[Tensor, Optional[Tensor], Tuple[int]]: Sliced weight, bias
                and padding.
        """
        # slice in/out channel of weight according to mutable in_channels
        # and mutable out channels.
        weight, bias = self._get_dynamic_params_by_mutable_channels(
            self.weight, self.bias)
        return weight, bias, self.padding

    def _get_dynamic_params_by_mutable_channels_choice(
            self: _ConvNd, weight: Tensor, bias: Optional[Tensor],
            choice: Tensor) -> Tuple[Tensor, Optional[Tensor]]:
        """Get sliced weight and bias according to ``mutable_in_channels`` and
        ``mutable_out_channels``.

        Returns:
            Tuple[Tensor, Optional[Tensor]]: Sliced weight and bias.
        """

        mutable_in_channels = 0
        mutable_out_channels = 0

        if 'in_channels' in self.mutable_attrs:
            mutable_in_channels = self.mutable_attrs[
                'in_channels'].current_mask.sum().item()

        if 'out_channels' in self.mutable_attrs:
            mutable_out_channels = self.mutable_attrs[
                'out_channels'].current_mask.sum().item()

        if mutable_in_channels == 0:
            mutable_in_channels = self.in_channels
        if mutable_out_channels == 0:
            mutable_out_channels = self.out_channels

        # if channel not in mutable_attrs or unchanged
        if mutable_in_channels == self.in_channels and \
                mutable_out_channels == self.out_channels:
            return weight, bias

        weight = self.weight[:, 0:mutable_in_channels, :, :]
        if self.groups == 1:
            cout, cin, k, _ = weight.shape
            fused_weight = torch.mm(choice,
                                    weight.reshape(cout,
                                                   -1)).reshape(-1, cin, k, k)
        elif self.groups == self.in_channels == self.out_channels:
            # depth-wise conv
            cout, cin, k, _ = weight.shape
            fused_weight = torch.mm(choice,
                                    weight.reshape(cout,
                                                   -1)).reshape(-1, cin, k, k)
        else:
            raise NotImplementedError(
                'Current `ChannelMutator` only support pruning the depth-wise '
                '`nn.Conv2d` or `nn.Conv2d` module whose group number equals '
                f'to one, but got {self.groups}.')
        if (self.bias is not None):
            fused_bias = torch.mm(choice, self.bias.unsqueeze(1)).squeeze(1)
        else:
            fused_bias = self.bias
        return fused_weight, fused_bias

    def to_static_op(self: _ConvNd) -> nn.Conv2d:
        """Convert dynamic conv2d to :obj:`torch.nn.Conv2d`.

        Returns:
            torch.nn.Conv2d: :obj:`torch.nn.Conv2d` with sliced parameters.
        """
        self.check_if_mutables_fixed()

        weight, bias, padding = self.get_dynamic_params()
        groups = self.groups
        if groups == self.in_channels == self.out_channels and \
                self.mutable_in_channels is not None:
            mutable_in_channels = self.mutable_attrs['in_channels']
            groups = mutable_in_channels.current_mask.sum().item()
        out_channels = weight.size(0)
        in_channels = weight.size(1) * groups

        kernel_size = tuple(weight.shape[2:])

        static_conv = self.static_op_factory(
            in_channels=in_channels,
            out_channels=out_channels,
            kernel_size=kernel_size,
            stride=self.stride,
            padding=padding,
            padding_mode=self.padding_mode,
            dilation=self.dilation,
            groups=groups,
            bias=True if bias is not None else False)

        static_conv.weight = nn.Parameter(weight)
        if bias is not None:
            static_conv.bias = nn.Parameter(bias)

        return static_conv

    def get_pooled_channel(self: _ConvNd, tau: float) -> Tensor:
        """Calculate channel's kl and apply softmax pooling on channel. Return
        `layeri_softmaxp` as pooling result.

        Args:
            tau (float): Temperature by epoch/iter.

        Returns:
            Tensor: softmax pooled channel.
        """
        param = self.weight

        # Compute layeri_param.
        layeri_param = torch.reshape(param.detach(), (param.shape[0], -1))
        layeri_Eudist = torch.cdist(layeri_param, layeri_param, p=2)
        layeri_negaEudist = -layeri_Eudist
        softmax = nn.Softmax(dim=1)
        layeri_softmaxp = softmax(layeri_negaEudist / tau)

        # KL = [c, 1, c] * ([c, 1 ,c] / [c, c, 1]).log()
        #    = [c, 1, c] * ([c, 1, c].log() - [c, c, 1].log())
        # only dim0 is required, dim1 and dim2 are pooled
        # calc mean(dim=1) first

        # avoid frequent NaN
        eps = 1e-7
        layeri_kl = layeri_softmaxp[:, None, :]
        log_p = layeri_kl * (layeri_kl + eps).log()
        log_q = layeri_kl * torch.mean((layeri_softmaxp + eps).log(), dim=1)

        layeri_kl = torch.mean((log_p - log_q), dim=2)
        del log_p, log_q
        real_out = self.mutable_attrs['out_channels'].activated_channels

        layeri_iscore_kl = torch.sum(layeri_kl, dim=1)
        _, topm_ids_order = torch.topk(
            layeri_iscore_kl, int(real_out), sorted=False)
        del param, layeri_param, layeri_negaEudist, layeri_kl
        return layeri_softmaxp[topm_ids_order, :]<|MERGE_RESOLUTION|>--- conflicted
+++ resolved
@@ -175,7 +175,6 @@
             # depth-wise conv
             weight = weight[out_mask]
         else:
-<<<<<<< HEAD
             # group-wise conv
             in_mask_ = in_mask.reshape([self.groups, -1])  # G in/G
             in_per_group = in_mask_.sum(dim=-1)[0].item()
@@ -194,17 +193,6 @@
 
         bias = self.bias[out_mask] if self.bias is not None else None
         return weight, bias
-=======
-            raise NotImplementedError(
-                'Current `ChannelMutator` only support pruning the depth-wise '
-                '`nn.Conv2d` or `nn.Conv2d` module whose group number equals '
-                f'to one, but got {self.groups}.')
-
-        bias = self.bias[out_mask].contiguous(
-        ) if self.bias is not None else None
-
-        return weight.contiguous(), bias
->>>>>>> b0b3fbdb
 
     def forward_mixin(self: _ConvNd, x: Tensor) -> Tensor:
         """Forward of dynamic conv2d OP."""
