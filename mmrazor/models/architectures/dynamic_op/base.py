--- conflicted
+++ resolved
@@ -1,24 +1,10 @@
 # Copyright (c) OpenMMLab. All rights reserved.
 from abc import ABC, abstractmethod
-<<<<<<< HEAD
-from typing import Any, Dict, Optional, Set
-=======
 from typing import Any, Optional, Set
->>>>>>> 5d9fcd80
 
 from torch import nn
 
 from mmrazor.models.mutables.base_mutable import BaseMutable
-<<<<<<< HEAD
-
-MUTABLE_TYPE = BaseMutable
-MUTABLES_TYPE = Dict[str, MUTABLE_TYPE]
-OPT_MUTABLES_TYPE = Optional[Dict[str, MUTABLE_TYPE]]
-
-
-class DynamicOP(ABC):
-    accpeted_mutables: Set[str] = set()
-=======
 
 
 class DynamicOP(ABC):
@@ -39,7 +25,6 @@
         accepted_mutables (set): The string set of all accepted mutables.
     """
     accepted_mutables: Set[str] = set()
->>>>>>> 5d9fcd80
 
     @abstractmethod
     def to_static_op(self) -> nn.Module:
@@ -116,21 +101,11 @@
     @property
     @abstractmethod
     def mutable_in(self) -> Optional[BaseMutable]:
-<<<<<<< HEAD
-        ...
-=======
         """Mutable related to input."""
->>>>>>> 5d9fcd80
 
     @property
     @abstractmethod
     def mutable_out(self) -> Optional[BaseMutable]:
-<<<<<<< HEAD
-        ...
-
-    @staticmethod
-    def check_mutable_channels(mutable_channels: BaseMutable) -> None:
-=======
         """Mutable related to output."""
 
     @staticmethod
@@ -144,7 +119,6 @@
             ValueError: Error if mutable does not have `current_mask`
                 attribute.
         """
->>>>>>> 5d9fcd80
         if not hasattr(mutable_channels, 'current_mask'):
             raise ValueError(
                 'channel mutable must have attribute `current_mask`')