--- conflicted
+++ resolved
@@ -1,6 +1,6 @@
 # Copyright (c) OpenMMLab. All rights reserved.
 from .attentive_mobilenet import AttentiveMobileNet
-# from .bignas_mobilenet import BigNASMobileNet
+from .bignas_mobilenet import BigNASMobileNet
 from .darts_backbone import DartsBackbone
 from .searchable_autoformer import AutoformerBackbone
 from .searchable_mobilenet import SearchableMobileNet
@@ -9,9 +9,5 @@
 
 __all__ = [
     'SearchableMobileNet', 'SearchableShuffleNetV2', 'DartsBackbone',
-<<<<<<< HEAD
-    'WideResNet', 'AttentiveMobileNet'
-=======
-    'WideResNet', 'AutoformerBackbone'
->>>>>>> 18fc50f7
+    'WideResNet', 'AttentiveMobileNet', 'AutoformerBackbone', 'BigNASMobileNet'
 ]