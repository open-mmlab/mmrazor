# Copyright (c) OpenMMLab. All rights reserved.
from .common import Identity
from .darts_series import (DartsDilConv, DartsPoolBN, DartsSepConv,
                           DartsSkipConnect, DartsZero)
from .efficientnet_series import ConvBnAct, DepthwiseSeparableConv
from .function import InputResizer
from .gather_tensors import GatherTensors
from .mobilenet_series import MBBlock
from .shufflenet_series import ShuffleBlock, ShuffleXception
from .transformer_series import MultiheadAttention, RelativePosition2D

__all__ = [
    'ShuffleBlock', 'ShuffleXception', 'DartsPoolBN', 'DartsDilConv',
    'DartsSepConv', 'DartsSkipConnect', 'DartsZero', 'MBBlock', 'Identity',
<<<<<<< HEAD
    'ConvBnAct', 'DepthwiseSeparableConv', 'GatherTensors', 'InputResizer'
=======
    'ConvBnAct', 'DepthwiseSeparableConv', 'GatherTensors',
    'RelativePosition2D', 'MultiheadAttention'
>>>>>>> 18fc50f7
]<|MERGE_RESOLUTION|>--- conflicted
+++ resolved
@@ -12,10 +12,6 @@
 __all__ = [
     'ShuffleBlock', 'ShuffleXception', 'DartsPoolBN', 'DartsDilConv',
     'DartsSepConv', 'DartsSkipConnect', 'DartsZero', 'MBBlock', 'Identity',
-<<<<<<< HEAD
-    'ConvBnAct', 'DepthwiseSeparableConv', 'GatherTensors', 'InputResizer'
-=======
-    'ConvBnAct', 'DepthwiseSeparableConv', 'GatherTensors',
+    'ConvBnAct', 'DepthwiseSeparableConv', 'GatherTensors', 'InputResizer',
     'RelativePosition2D', 'MultiheadAttention'
->>>>>>> 18fc50f7
 ]