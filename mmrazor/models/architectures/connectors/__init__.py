--- conflicted
+++ resolved
@@ -2,19 +2,12 @@
 from .byot_connector import BYOTConnector
 from .convmodule_connector import ConvModuleConncetor
 from .factor_transfer_connectors import Paraphraser, Translator
-<<<<<<< HEAD
+from .fbkd_connector import FBKDStudentConnector, FBKDTeacherConnector
 from .ofd_connector import OFDTeacherConnector
-
-__all__ = [
-    'ConvModuleConncetor', 'Translator', 'Paraphraser', 'BYOTConnector',
-    'OFDTeacherConnector'
-=======
-from .fbkd_connector import FBKDStudentConnector, FBKDTeacherConnector
 from .torch_connector import TorchFunctionalConnector, TorchNNConnector
 
 __all__ = [
     'ConvModuleConncetor', 'Translator', 'Paraphraser', 'BYOTConnector',
     'FBKDTeacherConnector', 'FBKDStudentConnector', 'TorchFunctionalConnector',
-    'TorchNNConnector'
->>>>>>> 1c0da58d
+    'TorchNNConnector', 'OFDTeacherConnector'
 ]