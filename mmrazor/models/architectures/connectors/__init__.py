--- conflicted
+++ resolved
@@ -1,12 +1,10 @@
 # Copyright (c) OpenMMLab. All rights reserved.
 from .byot_connector import BYOTConnector
 from .convmodule_connector import ConvModuleConncetor
-<<<<<<< HEAD
+from .factor_transfer_connectors import Paraphraser, Translator
 from .ofd_connector import OFDTeacherConnector
 
-__all__ = ['ConvModuleConncetor', 'BYOTConnector', 'OFDTeacherConnector']
-=======
-from .factor_transfer_connectors import Paraphraser, Translator
-
-__all__ = ['ConvModuleConncetor', 'Translator', 'Paraphraser', 'BYOTConnector']
->>>>>>> c749bd75
+__all__ = [
+    'ConvModuleConncetor', 'Translator', 'Paraphraser', 'BYOTConnector',
+    'OFDTeacherConnector'
+]