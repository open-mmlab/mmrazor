--- conflicted
+++ resolved
@@ -1,12 +1,10 @@
 # Copyright (c) OpenMMLab. All rights reserved.
 from .byot_connector import BYOTConnector
 from .convmodule_connector import ConvModuleConncetor
-<<<<<<< HEAD
 from .crd_connector import CRDConnector
-
-__all__ = ['ConvModuleConncetor', 'CRDConnector']
-=======
 from .factor_transfer_connectors import Paraphraser, Translator
 
-__all__ = ['ConvModuleConncetor', 'Translator', 'Paraphraser', 'BYOTConnector']
->>>>>>> f3b964c5
+__all__ = [
+    'ConvModuleConncetor', 'Translator', 'Paraphraser', 'BYOTConnector',
+    'CRDConnector'
+]