--- conflicted
+++ resolved
@@ -83,13 +83,6 @@
     tracer, a ``call_method`` ``Node`` will be inserted into the ``Graph`` in
     ``CustomTracer``.
 
-<<<<<<< HEAD
-    Args:
-        model:
-        fx_graph:
-
-    Returns:
-=======
     For example,
     ```
         >>> class Model:
@@ -134,7 +127,6 @@
     Args:
         model (nn.Module): The original model.
         fx_graph (torch.fx.Graph): The fx Graph traced by fx tracer.
->>>>>>> 8eef65d7
     """
 
     def _get_attrs(target, attrs):
