--- conflicted
+++ resolved
@@ -14,30 +14,12 @@
     Args:
         input_shape (tuple): Input data's default shape, for calculating
             resources consume. Defaults to (1, 3, 224, 224).
-<<<<<<< HEAD
-        units (tuple): A tuple pair including converted FLOPs & params
-            units. e.g., ('G', 'M') stands for FLOPs as 'G' & params as 'M'.
-            Default to ('M', 'M').
-        disabled_counters (list): List of disabled spec op counters.
-            Defaults to None.
-=======
         units (dict): A dict including required units. Default to dict().
->>>>>>> d07dee98
         as_strings (bool): Output FLOPs and params counts in a string
             form. Default to False.
     """
 
     def __init__(self,
-<<<<<<< HEAD
-                 default_shape: Tuple = (1, 3, 224, 224),
-                 units: Tuple = ('M', 'M'),
-                 disabled_counters: List[str] = None,
-                 as_strings: bool = False,
-                 measure_inference: bool = False):
-        assert len(default_shape) in [3, 4, 5], \
-            f'Unsupported shape: {default_shape}'
-        self.default_shape = default_shape
-=======
                  input_shape: Tuple = (1, 3, 224, 224),
                  units: Dict = dict(),
                  as_strings: bool = False):
@@ -46,7 +28,6 @@
         ], ('The length of input_shape must be in [3, 4, 5]. '
             f'Got `{len(input_shape)}`.')
         self.input_shape = input_shape
->>>>>>> d07dee98
         self.units = units
         self.as_strings = as_strings
 
