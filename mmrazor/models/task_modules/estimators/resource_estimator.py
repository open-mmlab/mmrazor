# Copyright (c) OpenMMLab. All rights reserved.
from typing import Dict, Optional, Tuple, Union

import torch.nn

from mmrazor.registry import TASK_UTILS
from .base_estimator import BaseEstimator
<<<<<<< HEAD
from .counters import get_model_complexity_info, repeat_measure_inference_speed
=======
from .counters import get_model_flops_params, get_model_latency
>>>>>>> d07dee98


@TASK_UTILS.register_module()
class ResourceEstimator(BaseEstimator):
    """Estimator for calculating the resources consume.

    Args:
<<<<<<< HEAD
        default_shape (tuple): Input data's default shape, for calculating
            resources consume. Defaults to (1, 3, 224, 224).
        units (tuple): A tuple pair including converted FLOPs & params
            units. e.g., ('G', 'M') stands for FLOPs as 'G' & params as 'M'.
            Default to ('M', 'M').
        disabled_counters (list): List of disabled spec op counters.
            Defaults to None.
            NOTE: disabled_counters contains the op counter class names
                in estimator.op_counters that require to be disabled,
                such as 'ConvCounter', 'BatchNorm2dCounter', ..
        as_strings (bool): Output FLOPs and params counts in a string
            form. Default to False.
        measure_inference (bool): whether to measure infer speed or not.
            Default to False.
=======
        input_shape (tuple): Input data's default shape, for calculating
            resources consume. Defaults to (1, 3, 224, 224).
        units (dict): Dict that contains converted FLOPs/params/latency units.
            Default to dict(flops='M', params='M', latency='ms').
        as_strings (bool): Output FLOPs/params/latency counts in a string
            form. Default to False.
        flops_params_cfg (dict): Cfg for estimating FLOPs and parameters.
            Default to None.
        latency_cfg (dict): Cfg for estimating latency. Default to None.
>>>>>>> d07dee98

    Examples:
        >>> # direct calculate resource consume of nn.Conv2d
        >>> conv2d = nn.Conv2d(3, 32, 3)
        >>> estimator = ResourceEstimator(input_shape=(1, 3, 64, 64))
        >>> estimator.estimate(model=conv2d)
        {'flops': 3.444, 'params': 0.001, 'latency': 0.0}

        >>> # direct calculate resource consume of nn.Conv2d
        >>> conv2d = nn.Conv2d(3, 32, 3)
        >>> estimator = ResourceEstimator()
        >>> flops_params_cfg = dict(input_shape=(1, 3, 32, 32))
        >>> estimator.estimate(model=conv2d, flops_params_cfg)
        {'flops': 0.806, 'params': 0.001, 'latency': 0.0}

        >>> # calculate resources of custom modules
        >>> class CustomModule(nn.Module):
        ...
        ...    def __init__(self) -> None:
        ...        super().__init__()
        ...
        ...    def forward(self, x):
        ...        return x
        ...
        >>> @TASK_UTILS.register_module()
        ... class CustomModuleCounter(BaseCounter):
        ...
        ...    @staticmethod
        ...    def add_count_hook(module, input, output):
        ...        module.__flops__ += 1000000
        ...        module.__params__ += 700000
        ...
        >>> model = CustomModule()
        >>> flops_params_cfg = dict(input_shape=(1, 3, 64, 64))
        >>> estimator.estimate(model=model, flops_params_cfg)
        {'flops': 1.0, 'params': 0.7, 'latency': 0.0}
        ...
        >>> # calculate resources of custom modules with disable_counters
        >>> flops_params_cfg = dict(input_shape=(1, 3, 64, 64),
        ...                         disabled_counters=['CustomModuleCounter'])
        >>> estimator.estimate(model=model, flops_params_cfg)
        {'flops': 0.0, 'params': 0.0, 'latency': 0.0}

        >>> # calculate resources of mmrazor.models
        NOTE: check 'EstimateResourcesHook' in
              mmrazor.engine.hooks.estimate_resources_hook for details.
    """

<<<<<<< HEAD
    def __init__(self,
                 default_shape: Tuple = (1, 3, 224, 224),
                 units: Tuple = ('M', 'M'),
                 disabled_counters: List[str] = [],
                 as_strings: bool = False,
                 measure_inference: bool = False):
        super().__init__(default_shape, units, disabled_counters, as_strings,
                         measure_inference)

    def estimate(
        self, model: torch.nn.Module, resource_args: Dict[str, Any] = dict()
    ) -> Dict[str, Any]:
=======
    def __init__(
        self,
        input_shape: Tuple = (1, 3, 224, 224),
        units: Dict = dict(flops='M', params='M', latency='ms'),
        as_strings: bool = False,
        flops_params_cfg: Optional[dict] = None,
        latency_cfg: Optional[dict] = None,
    ):
        super().__init__(input_shape, units, as_strings)
        if not isinstance(units, dict):
            raise TypeError('units for estimator should be a dict',
                            f'but got `{type(units)}`')
        for unit_key in units:
            if unit_key not in ['flops', 'params', 'latency']:
                raise KeyError(f'Got invalid key `{unit_key}` in units. ',
                               'Should be `flops`, `params` or `latency`.')
        if flops_params_cfg:
            self.flops_params_cfg = flops_params_cfg
        else:
            self.flops_params_cfg = dict()
        self.latency_cfg = latency_cfg if latency_cfg else dict()

    def estimate(self,
                 model: torch.nn.Module,
                 flops_params_cfg: dict = None,
                 latency_cfg: dict = None) -> Dict[str, Union[float, str]]:
>>>>>>> d07dee98
        """Estimate the resources(flops/params/latency) of the given model.

        This method will first parse the merged :attr:`self.flops_params_cfg`
        and the :attr:`self.latency_cfg` to check whether the keys are valid.

        Args:
            model: The measured model.
            flops_params_cfg (dict): Cfg for estimating FLOPs and parameters.
                Default to None.
            latency_cfg (dict): Cfg for estimating latency. Default to None.

            NOTE: If the `flops_params_cfg` and `latency_cfg` are both None,
            this method will only estimate FLOPs/params with default settings.

        Returns:
            Dict[str, Union[float, str]]): A dict that contains the resource
                results(FLOPs, params and latency).
        """
        resource_metrics = dict()
<<<<<<< HEAD
        if is_main_process():
            if 'input_shape' not in resource_args.keys():
                resource_args['input_shape'] = self.default_shape
            if 'as_strings' not in resource_args.keys():
                resource_args['as_strings'] = self.as_strings
            if 'units' not in resource_args.keys():
                resource_args['units'] = self.units
            if 'disabled_counters' not in resource_args.keys():
                resource_args['disabled_counters'] = self.disabled_counters
            measure_inference = resource_args.pop('measure_inference',
                                                  self.measure_inference)
            model.eval()
            flops, params = get_model_complexity_info(model, **resource_args)
            if measure_inference:
                latency = repeat_measure_inference_speed(
                    model, resource_args, max_iter=100, repeat_num=2)
            else:
                latency = 0.0

            resource_metrics.update({
                'flops': flops,
                'params': params,
                'latency': latency
            })
            results = [resource_metrics]
=======
        measure_latency = True if latency_cfg else False

        if flops_params_cfg:
            flops_params_cfg = {**self.flops_params_cfg, **flops_params_cfg}
            self._check_flops_params_cfg(flops_params_cfg)
            flops_params_cfg = self._set_default_resource_params(
                flops_params_cfg)
>>>>>>> d07dee98
        else:
            flops_params_cfg = self.flops_params_cfg

        if latency_cfg:
            latency_cfg = {**self.latency_cfg, **latency_cfg}
            self._check_latency_cfg(latency_cfg)
            latency_cfg = self._set_default_resource_params(latency_cfg)
        else:
            latency_cfg = self.latency_cfg

        model.eval()
        flops, params = get_model_flops_params(model, **flops_params_cfg)
        if measure_latency:
            latency = get_model_latency(model, **latency_cfg)
        else:
            latency = '0.0 ms' if self.as_strings else 0.0  # type: ignore

        resource_metrics.update({
            'flops': flops,
            'params': params,
            'latency': latency
        })
        return resource_metrics

    def estimate_separation_modules(
            self,
            model: torch.nn.Module,
            flops_params_cfg: dict = None) -> Dict[str, Union[float, str]]:
        """Estimate FLOPs and params of the spec modules with separate return.

        Args:
            model: The measured model.
            flops_params_cfg (dict): Cfg for estimating FLOPs and parameters.
                Default to None.

        Returns:
            Dict[str, Union[float, str]]): A dict that contains the FLOPs and
                params results (string | float format) of each modules in the
                ``flops_params_cfg['spec_modules']``.
        """
<<<<<<< HEAD
        if is_main_process():
            assert 'spec_modules' in resource_args, \
                'spec_modules is required when calling estimate_spec_modules.'

            resource_args.pop('measure_inference', False)
            if 'input_shape' not in resource_args.keys():
                resource_args['input_shape'] = self.default_shape
            if 'units' not in resource_args.keys():
                resource_args['units'] = self.units
            if 'disabled_counters' not in resource_args.keys():
                resource_args['disabled_counters'] = self.disabled_counters

            model.eval()
            spec_modules_resources = get_model_complexity_info(
                model, **resource_args)
            results = [spec_modules_resources]
        else:
            results = [None]  # type: ignore

        broadcast_object_list(results)

        return results[0]
=======
        if flops_params_cfg:
            flops_params_cfg = {**self.flops_params_cfg, **flops_params_cfg}
            self._check_flops_params_cfg(flops_params_cfg)
            flops_params_cfg = self._set_default_resource_params(
                flops_params_cfg)
        else:
            flops_params_cfg = self.flops_params_cfg
        flops_params_cfg['seperate_return'] = True

        assert len(flops_params_cfg['spec_modules']), (
            'spec_modules can not be empty when calling '
            f'`estimate_separation_modules` of {self.__class__.__name__} ')

        model.eval()
        spec_modules_resources = get_model_flops_params(
            model, **flops_params_cfg)
        return spec_modules_resources

    def _check_flops_params_cfg(self, flops_params_cfg: dict) -> None:
        """Check the legality of ``flops_params_cfg``.

        Args:
            flops_params_cfg (dict): Cfg for estimating FLOPs and parameters.
        """
        for key in flops_params_cfg:
            if key not in get_model_flops_params.__code__.co_varnames[
                    1:]:  # type: ignore
                raise KeyError(f'Got invalid key `{key}` in flops_params_cfg.')

    def _check_latency_cfg(self, latency_cfg: dict) -> None:
        """Check the legality of ``latency_cfg``.

        Args:
            latency_cfg (dict): Cfg for estimating latency.
        """
        for key in latency_cfg:
            if key not in get_model_latency.__code__.co_varnames[
                    1:]:  # type: ignore
                raise KeyError(f'Got invalid key `{key}` in latency_cfg.')

    def _set_default_resource_params(self, cfg: dict) -> dict:
        """Set default attributes for the input cfgs.

        Args:
            cfg (dict): flops_params_cfg or latency_cfg.
        """
        default_common_settings = ['input_shape', 'units', 'as_strings']
        for key in default_common_settings:
            if key not in cfg:
                cfg[key] = getattr(self, key)
        return cfg
>>>>>>> d07dee98
<|MERGE_RESOLUTION|>--- conflicted
+++ resolved
@@ -5,11 +5,7 @@
 
 from mmrazor.registry import TASK_UTILS
 from .base_estimator import BaseEstimator
-<<<<<<< HEAD
-from .counters import get_model_complexity_info, repeat_measure_inference_speed
-=======
 from .counters import get_model_flops_params, get_model_latency
->>>>>>> d07dee98
 
 
 @TASK_UTILS.register_module()
@@ -17,22 +13,6 @@
     """Estimator for calculating the resources consume.
 
     Args:
-<<<<<<< HEAD
-        default_shape (tuple): Input data's default shape, for calculating
-            resources consume. Defaults to (1, 3, 224, 224).
-        units (tuple): A tuple pair including converted FLOPs & params
-            units. e.g., ('G', 'M') stands for FLOPs as 'G' & params as 'M'.
-            Default to ('M', 'M').
-        disabled_counters (list): List of disabled spec op counters.
-            Defaults to None.
-            NOTE: disabled_counters contains the op counter class names
-                in estimator.op_counters that require to be disabled,
-                such as 'ConvCounter', 'BatchNorm2dCounter', ..
-        as_strings (bool): Output FLOPs and params counts in a string
-            form. Default to False.
-        measure_inference (bool): whether to measure infer speed or not.
-            Default to False.
-=======
         input_shape (tuple): Input data's default shape, for calculating
             resources consume. Defaults to (1, 3, 224, 224).
         units (dict): Dict that contains converted FLOPs/params/latency units.
@@ -42,7 +22,6 @@
         flops_params_cfg (dict): Cfg for estimating FLOPs and parameters.
             Default to None.
         latency_cfg (dict): Cfg for estimating latency. Default to None.
->>>>>>> d07dee98
 
     Examples:
         >>> # direct calculate resource consume of nn.Conv2d
@@ -91,20 +70,6 @@
               mmrazor.engine.hooks.estimate_resources_hook for details.
     """
 
-<<<<<<< HEAD
-    def __init__(self,
-                 default_shape: Tuple = (1, 3, 224, 224),
-                 units: Tuple = ('M', 'M'),
-                 disabled_counters: List[str] = [],
-                 as_strings: bool = False,
-                 measure_inference: bool = False):
-        super().__init__(default_shape, units, disabled_counters, as_strings,
-                         measure_inference)
-
-    def estimate(
-        self, model: torch.nn.Module, resource_args: Dict[str, Any] = dict()
-    ) -> Dict[str, Any]:
-=======
     def __init__(
         self,
         input_shape: Tuple = (1, 3, 224, 224),
@@ -131,7 +96,6 @@
                  model: torch.nn.Module,
                  flops_params_cfg: dict = None,
                  latency_cfg: dict = None) -> Dict[str, Union[float, str]]:
->>>>>>> d07dee98
         """Estimate the resources(flops/params/latency) of the given model.
 
         This method will first parse the merged :attr:`self.flops_params_cfg`
@@ -151,33 +115,6 @@
                 results(FLOPs, params and latency).
         """
         resource_metrics = dict()
-<<<<<<< HEAD
-        if is_main_process():
-            if 'input_shape' not in resource_args.keys():
-                resource_args['input_shape'] = self.default_shape
-            if 'as_strings' not in resource_args.keys():
-                resource_args['as_strings'] = self.as_strings
-            if 'units' not in resource_args.keys():
-                resource_args['units'] = self.units
-            if 'disabled_counters' not in resource_args.keys():
-                resource_args['disabled_counters'] = self.disabled_counters
-            measure_inference = resource_args.pop('measure_inference',
-                                                  self.measure_inference)
-            model.eval()
-            flops, params = get_model_complexity_info(model, **resource_args)
-            if measure_inference:
-                latency = repeat_measure_inference_speed(
-                    model, resource_args, max_iter=100, repeat_num=2)
-            else:
-                latency = 0.0
-
-            resource_metrics.update({
-                'flops': flops,
-                'params': params,
-                'latency': latency
-            })
-            results = [resource_metrics]
-=======
         measure_latency = True if latency_cfg else False
 
         if flops_params_cfg:
@@ -185,7 +122,6 @@
             self._check_flops_params_cfg(flops_params_cfg)
             flops_params_cfg = self._set_default_resource_params(
                 flops_params_cfg)
->>>>>>> d07dee98
         else:
             flops_params_cfg = self.flops_params_cfg
 
@@ -226,30 +162,6 @@
                 params results (string | float format) of each modules in the
                 ``flops_params_cfg['spec_modules']``.
         """
-<<<<<<< HEAD
-        if is_main_process():
-            assert 'spec_modules' in resource_args, \
-                'spec_modules is required when calling estimate_spec_modules.'
-
-            resource_args.pop('measure_inference', False)
-            if 'input_shape' not in resource_args.keys():
-                resource_args['input_shape'] = self.default_shape
-            if 'units' not in resource_args.keys():
-                resource_args['units'] = self.units
-            if 'disabled_counters' not in resource_args.keys():
-                resource_args['disabled_counters'] = self.disabled_counters
-
-            model.eval()
-            spec_modules_resources = get_model_complexity_info(
-                model, **resource_args)
-            results = [spec_modules_resources]
-        else:
-            results = [None]  # type: ignore
-
-        broadcast_object_list(results)
-
-        return results[0]
-=======
         if flops_params_cfg:
             flops_params_cfg = {**self.flops_params_cfg, **flops_params_cfg}
             self._check_flops_params_cfg(flops_params_cfg)
@@ -300,5 +212,4 @@
         for key in default_common_settings:
             if key not in cfg:
                 cfg[key] = getattr(self, key)
-        return cfg
->>>>>>> d07dee98
+        return cfg