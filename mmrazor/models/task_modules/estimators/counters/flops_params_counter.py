--- conflicted
+++ resolved
@@ -498,12 +498,9 @@
         module.__params__ = 0
 
 
-<<<<<<< HEAD
-=======
 counter_warning_list = []
 
 
->>>>>>> 67da3ad2
 def get_counter_type(module) -> str:
     """Get counter type of the module based on the module class name.
 
@@ -521,12 +518,6 @@
         for base_cls in module.__class__.mro():
             if base_cls in get_modules_list():
                 counter_type = base_cls.__name__ + 'Counter'
-<<<<<<< HEAD
-                from mmengine import MMLogger
-                logger = MMLogger.get_current_instance()
-                logger.warning(f'`{old_counter_type}` not in op_counters. '
-                               f'Using `{counter_type}` instead.')
-=======
                 global counter_warning_list
                 if old_counter_type not in counter_warning_list:
                     from mmengine import MMLogger
@@ -534,7 +525,6 @@
                     logger.warning(f'`{old_counter_type}` not in op_counters. '
                                    f'Using `{counter_type}` instead.')
                     counter_warning_list.append(old_counter_type)
->>>>>>> 67da3ad2
                 break
     return counter_type
 
