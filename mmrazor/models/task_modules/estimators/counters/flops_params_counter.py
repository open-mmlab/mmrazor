# Copyright (c) OpenMMLab. All rights reserved.
import sys
from functools import partial
from typing import Dict

import torch
import torch.nn as nn

from mmrazor.registry import TASK_UTILS


<<<<<<< HEAD
def get_model_complexity_info(model,
                              input_shape,
                              spec_modules=[],
                              disabled_counters=[],
                              print_per_layer_stat=False,
                              units=('M', 'M'),
                              as_strings=False,
                              input_constructor=None,
                              flush=False,
                              ost=sys.stdout):
    """Get complexity information of a model. This method can calculate FLOPs
    and parameter counts of a model with corresponding input shape. It can also
    print complexity information for each layer in a model. Supported layers
    are listed as below:
=======
def get_model_flops_params(model,
                           input_shape=(1, 3, 224, 224),
                           spec_modules=[],
                           disabled_counters=[],
                           print_per_layer_stat=False,
                           units=dict(flops='M', params='M'),
                           as_strings=False,
                           seperate_return: bool = False,
                           input_constructor=None,
                           flush=False,
                           ost=sys.stdout):
    """Get FLOPs and parameters of a model. This method can calculate FLOPs and
    parameter counts of a model with corresponding input shape. It can also
    print FLOPs and params for each layer in a model. Supported layers are
    listed as below:
>>>>>>> d07dee98

        - Convolutions: ``nn.Conv1d``, ``nn.Conv2d``, ``nn.Conv3d``.
        - Activations: ``nn.ReLU``, ``nn.PReLU``, ``nn.ELU``, ``nn.LeakyReLU``,
            ``nn.ReLU6``.
        - Poolings: ``nn.MaxPool1d``, ``nn.MaxPool2d``, ``nn.MaxPool3d``,
            ``nn.AvgPool1d``, ``nn.AvgPool2d``, ``nn.AvgPool3d``,
            ``nn.AdaptiveMaxPool1d``, ``nn.AdaptiveMaxPool2d``,
            ``nn.AdaptiveMaxPool3d``, ``nn.AdaptiveAvgPool1d``,
            ``nn.AdaptiveAvgPool2d``, ``nn.AdaptiveAvgPool3d``.
        - BatchNorms: ``nn.BatchNorm1d``, ``nn.BatchNorm2d``,
            ``nn.BatchNorm3d``.
        - Linear: ``nn.Linear``.
        - Deconvolution: ``nn.ConvTranspose2d``.
        - Upsample: ``nn.Upsample``.

    Args:
        model (nn.Module): The model for complexity calculation.
        input_shape (tuple): Input shape (including batchsize) used for
            calculation. Default to (1, 3, 224, 224).
        spec_modules (list): A list that contains the names of several spec
            modules, which users want to get resources infos of them.
            e.g., ['backbone', 'head'], ['backbone.layer1']. Default to [].
        disabled_counters (list): One can limit which ops' spec would be
            calculated. Default to [].
        print_per_layer_stat (bool): Whether to print FLOPs and params
            for each layer in a model. Default to True.
<<<<<<< HEAD
        units (tuple): A tuple pair including converted FLOPs & params
            units. e.g., ('G', 'M') stands for FLOPs as 'G' & params as 'M'.
            Default to ('M', 'M').
=======
        units (dict): A dict including converted FLOPs and params units.
            Default to dict(flops='M', params='M').
>>>>>>> d07dee98
        as_strings (bool): Output FLOPs and params counts in a string form.
            Default to True.
        seperate_return (bool): Whether to return the resource information
            separately. Default to False.
        input_constructor (None | callable): If specified, it takes a callable
            method that generates input. otherwise, it will generate a random
            tensor with input shape to calculate FLOPs. Default to None.
        flush (bool): same as that in :func:`print`. Default to False.
        ost (stream): same as ``file`` param in :func:`print`.
            Default to sys.stdout.

    Returns:
        tuple[float | str] | dict[str, float]: If `as_strings` is set to True,
            it will return FLOPs and parameter counts in a string format.
            Otherwise, it will return those in a float number format.
            NOTE: If seperate_return, it will return a resource info dict with
            FLOPs & params counts of each spec module in float|string format.
    """
    assert type(input_shape) is tuple
    assert len(input_shape) >= 1
    assert isinstance(model, nn.Module)
    if seperate_return and not len(spec_modules):
        raise AssertionError('`seperate_return` can only be set to True when '
                             '`spec_modules` are not empty.')

    flops_params_model = add_flops_params_counting_methods(model)
    flops_params_model.eval()
    flops_params_model.start_flops_params_count(disabled_counters)
    if input_constructor:
        input = input_constructor(input_shape)
        _ = flops_params_model(**input)
    else:
        try:
            batch = torch.ones(()).new_empty(
                tuple(input_shape),
                dtype=next(flops_params_model.parameters()).dtype,
                device=next(flops_params_model.parameters()).device)
        except StopIteration:
            # Avoid StopIteration for models which have no parameters,
            # like `nn.Relu()`, `nn.AvgPool2d`, etc.
            batch = torch.ones(()).new_empty(tuple(input_shape))

        _ = flops_params_model(batch)

    flops_count, params_count = \
        flops_params_model.compute_average_flops_params_cost()

    if print_per_layer_stat:
        print_model_with_flops_params(
            flops_params_model,
            flops_count,
            params_count,
            ost=ost,
            flush=flush)

<<<<<<< HEAD
    if as_strings:
        flops_suffix = ' ' + units[0] + 'FLOPs' if units else ' FLOPs'
        params_suffix = ' ' + units[1] if units else ''
=======
    if units is not None:
        flops_count = params_units_convert(flops_count, units['flops'])
        params_count = params_units_convert(params_count, units['params'])

    if as_strings:
        flops_suffix = ' ' + units['flops'] + 'FLOPs' if units else ' FLOPs'
        params_suffix = ' ' + units['params'] if units else ''
>>>>>>> d07dee98

    if len(spec_modules):
        flops_count, params_count = 0.0, 0.0
        module_names = [name for name, _ in flops_params_model.named_modules()]
        for module in spec_modules:
            assert module in module_names, \
                f'All modules in spec_modules should be in the measured ' \
<<<<<<< HEAD
                f'flops_params_model. Got module {module} in spec_modules.'
        spec_modules_resources = dict()
=======
                f'flops_params_model. Got module `{module}` in spec_modules.'
        spec_modules_resources: Dict[str, dict] = dict()
>>>>>>> d07dee98
        accumulate_sub_module_flops_params(flops_params_model, units=units)
        for name, module in flops_params_model.named_modules():
            if name in spec_modules:
                spec_modules_resources[name] = dict()
                spec_modules_resources[name]['flops'] = module.__flops__
                spec_modules_resources[name]['params'] = module.__params__
                flops_count += module.__flops__
                params_count += module.__params__
                if as_strings:
                    spec_modules_resources[name]['flops'] = \
                        str(module.__flops__) + flops_suffix
                    spec_modules_resources[name]['params'] = \
                        str(module.__params__) + params_suffix

    flops_params_model.stop_flops_params_count()

    if seperate_return:
        return spec_modules_resources

    if units is not None:
        flops_count = params_units_convert(flops_count, units[0])
        params_count = params_units_convert(params_count, units[1])

    if as_strings:
        flops_string = str(flops_count) + flops_suffix
        params_string = str(params_count) + params_suffix
        return flops_string, params_string

    return flops_count, params_count


def params_units_convert(num_params, units='M', precision=3):
    """Convert parameter number with units.

    Args:
        num_params (float): Parameter number to be converted.
        units (str | None): Converted FLOPs units. Options are None, 'M',
            'K' and ''. If set to None, it will automatically choose the most
            suitable unit for Parameter number. Default to None.
        precision (int): Digit number after the decimal point. Default to 2.

    Returns:
        str: The converted parameter number.

    Examples:
        >>> params_units_convert(1e9)
        '1000.0'
        >>> params_units_convert(2e5)
        '200.0'
        >>> params_units_convert(3e-9)
        '3e-09'
    """

    if units == 'G':
        return round(num_params / 10.**9, precision)
    elif units == 'M':
        return round(num_params / 10.**6, precision)
    elif units == 'K':
        return round(num_params / 10.**3, precision)
    else:
        raise ValueError(f'Unsupported units convert: {units}')


def print_model_with_flops_params(model,
                                  total_flops,
                                  total_params,
<<<<<<< HEAD
                                  units=('M', 'M'),
=======
                                  units=dict(flops='M', params='M'),
>>>>>>> d07dee98
                                  precision=3,
                                  ost=sys.stdout,
                                  flush=False):
    """Print a model with FLOPs and Params for each layer.

    Args:
        model (nn.Module): The model to be printed.
        total_flops (float): Total FLOPs of the model.
        total_params (float): Total parameter counts of the model.
        units (tuple | none): A tuple pair including converted FLOPs & params
            units. e.g., ('G', 'M') stands for FLOPs as 'G' & params as 'M'.
<<<<<<< HEAD
            Default to('M', 'M').
=======
            Default to ('M', 'M').
>>>>>>> d07dee98
        precision (int): Digit number after the decimal point. Default to 3.
        ost (stream): same as `file` param in :func:`print`.
            Default to sys.stdout.
        flush (bool): same as that in :func:`print`. Default to False.

    Example:
        >>> class ExampleModel(nn.Module):
        >>> def __init__(self):
        >>>     super().__init__()
        >>>     self.conv1 = nn.Conv2d(3, 8, 3)
        >>>     self.conv2 = nn.Conv2d(8, 256, 3)
        >>>     self.conv3 = nn.Conv2d(256, 8, 3)
        >>>     self.avg_pool = nn.AdaptiveAvgPool2d((1, 1))
        >>>     self.flatten = nn.Flatten()
        >>>     self.fc = nn.Linear(8, 1)
        >>> def forward(self, x):
        >>>     x = self.conv1(x)
        >>>     x = self.conv2(x)
        >>>     x = self.conv3(x)
        >>>     x = self.avg_pool(x)
        >>>     x = self.flatten(x)
        >>>     x = self.fc(x)
        >>>     return x
        >>> model = ExampleModel()
        >>> x = (3, 16, 16)
        to print the FLOPs and params state for each layer, you can use
        >>> get_model_flops_params(model, x)
        or directly use
        >>> print_model_with_flops_params(model, 4579784.0, 37361)
        ExampleModel(
          0.037 M, 100.000% Params, 0.005 GFLOPs, 100.000% FLOPs,
          (conv1): Conv2d(0.0 M, 0.600% Params, 0.0 GFLOPs, 0.959% FLOPs, 3, 8, kernel_size=(3, 3), stride=(1, 1))  # noqa: E501
          (conv2): Conv2d(0.019 M, 50.020% Params, 0.003 GFLOPs, 58.760% FLOPs, 8, 256, kernel_size=(3, 3), stride=(1, 1))
          (conv3): Conv2d(0.018 M, 49.356% Params, 0.002 GFLOPs, 40.264% FLOPs, 256, 8, kernel_size=(3, 3), stride=(1, 1))
          (avg_pool): AdaptiveAvgPool2d(0.0 M, 0.000% Params, 0.0 GFLOPs, 0.017% FLOPs, output_size=(1, 1))
          (flatten): Flatten(0.0 M, 0.000% Params, 0.0 GFLOPs, 0.000% FLOPs, )
          (fc): Linear(0.0 M, 0.024% Params, 0.0 GFLOPs, 0.000% FLOPs, in_features=8, out_features=1, bias=True)
        )
    """
    flops_suffix = ' ' + units[0] + 'FLOPs' if units else ' FLOPs'
    params_suffix = ' ' + units[1] if units else ''

    def accumulate_params(self):
        """Accumulate params by recursion."""
        if is_supported_instance(self):
            return self.__params__
        else:
            sum = 0
            for m in self.children():
                sum += m.accumulate_params()
            return sum

    def accumulate_flops(self):
        """Accumulate flops by recursion."""
        if is_supported_instance(self):
            return self.__flops__ / model.__batch_counter__
        else:
            sum = 0
            for m in self.children():
                sum += m.accumulate_flops()
            return sum

    def flops_repr(self):
        """A new extra_repr method of the input module."""
        accumulated_num_params = self.accumulate_params()
        accumulated_flops_cost = self.accumulate_flops()
        flops_string = str(
            params_units_convert(
<<<<<<< HEAD
                accumulated_flops_cost, units=units[0],
                precision=precision)) + flops_suffix
        params_string = str(
            params_units_convert(
                accumulated_num_params, units=units[1],
                precision=precision)) + params_suffix
=======
                accumulated_flops_cost, units['flops'],
                precision=precision)) + ' ' + units['flops'] + 'FLOPs'
        params_string = str(
            params_units_convert(accumulated_num_params, units['params'],
                                 precision)) + ' M'
>>>>>>> d07dee98
        return ', '.join([
            params_string,
            '{:.3%} Params'.format(accumulated_num_params / total_params),
            flops_string,
            '{:.3%} FLOPs'.format(accumulated_flops_cost / total_flops),
            self.original_extra_repr()
        ])

    def add_extra_repr(m):
        """Reload extra_repr method."""
        m.accumulate_flops = accumulate_flops.__get__(m)
        m.accumulate_params = accumulate_params.__get__(m)
        flops_extra_repr = flops_repr.__get__(m)
        if m.extra_repr != flops_extra_repr:
            m.original_extra_repr = m.extra_repr
            m.extra_repr = flops_extra_repr
            assert m.extra_repr != m.original_extra_repr

    def del_extra_repr(m):
        """Recover origin extra_repr method."""
        if hasattr(m, 'original_extra_repr'):
            m.extra_repr = m.original_extra_repr
            del m.original_extra_repr
        if hasattr(m, 'accumulate_flops'):
            del m.accumulate_flops

    model.apply(add_extra_repr)
    print(model, file=ost, flush=flush)
    model.apply(del_extra_repr)


def accumulate_sub_module_flops_params(model, units=None):
    """Accumulate FLOPs and params for each module in the model. Each module in
    the model will have the `__flops__` and `__params__` parameters.

    Args:
        model (nn.Module): The model to be accumulated.
        units (tuple | none): A tuple pair including converted FLOPs & params
            units. e.g., ('G', 'M') stands for FLOPs as 'G' & params as 'M'.
            Default to None.
    """

    def accumulate_params(module):
        """Accumulate params by recursion."""
        if is_supported_instance(module):
            return module.__params__
        else:
            sum = 0
            for m in module.children():
                sum += accumulate_params(m)
            return sum

    def accumulate_flops(module):
        """Accumulate flops by recursion."""
        if is_supported_instance(module):
            return module.__flops__ / model.__batch_counter__
        else:
            sum = 0
            for m in module.children():
                sum += accumulate_flops(m)
            return sum

    for module in model.modules():
        _flops = accumulate_flops(module)
        _params = accumulate_params(module)
        module.__flops__ = _flops
        module.__params__ = _params
        if units is not None:
<<<<<<< HEAD
            module.__flops__ = params_units_convert(_flops, units[0])
            module.__params__ = params_units_convert(_params, units[1])
=======
            module.__flops__ = params_units_convert(_flops, units['flops'])
            module.__params__ = params_units_convert(_params, units['params'])
>>>>>>> d07dee98


def get_model_parameters_number(model):
    """Calculate parameter number of a model.

    Args:
        model (nn.module): The model for parameter number calculation.

    Returns:
        float: Parameter number of the model.
    """
    num_params = sum(p.numel() for p in model.parameters() if p.requires_grad)
    return num_params


def add_flops_params_counting_methods(net_main_module):
    """Add additional methods to the existing module object.

    This is done this way so that each function has access to self object.
    """
    net_main_module.start_flops_params_count = start_flops_params_count.__get__(  # noqa: E501
        net_main_module)
    net_main_module.stop_flops_params_count = stop_flops_params_count.__get__(
        net_main_module)
    net_main_module.reset_flops_params_count = reset_flops_params_count.__get__(  # noqa: E501
        net_main_module)
    net_main_module.compute_average_flops_params_cost = compute_average_flops_params_cost.__get__(  # noqa: E501
        net_main_module)

    net_main_module.reset_flops_params_count()

    return net_main_module


def compute_average_flops_params_cost(self):
    """Compute average FLOPs and Params cost.

    A method to compute average FLOPs cost, which will be available after
    `add_flops_params_counting_methods()` is called on a desired net object.

    Returns:
        float: Current mean flops consumption per image.
    """
    batches_count = self.__batch_counter__
    flops_sum = 0
    params_sum = 0
    for module in self.modules():
        if is_supported_instance(module):
            flops_sum += module.__flops__
            params_sum += module.__params__
    return flops_sum / batches_count, params_sum


def start_flops_params_count(self, disabled_counters):
    """Activate the computation of mean flops and params consumption per image.

    A method to activate the computation of mean flops consumption per image.
    which will be available after ``add_flops_params_counting_methods()`` is
    called on a desired net object. It should be called before running the
    network.
    """
    add_batch_counter_hook_function(self)

    def add_flops_params_counter_hook_function(module):
        if is_supported_instance(module):
            if hasattr(module, '__flops_params_handle__'):
                return

            else:
                counter_type = get_counter_type(module)
                if (disabled_counters is None
                        or counter_type not in disabled_counters):
                    counter = TASK_UTILS.build(
                        dict(type=counter_type, _scope_='mmrazor'))
                    handle = module.register_forward_hook(
                        counter.add_count_hook)

                    module.__flops_params_handle__ = handle
                else:
                    return

    self.apply(partial(add_flops_params_counter_hook_function))


def stop_flops_params_count(self):
    """Stop computing the mean flops and params consumption per image.

    A method to stop computing the mean flops consumption per image, which will
    be available after ``add_flops_params_counting_methods()`` is called on a
    desired net object. It can be called to pause the computation whenever.
    """
    remove_batch_counter_hook_function(self)
    self.apply(remove_flops_params_counter_hook_function)


def reset_flops_params_count(self):
    """Reset statistics computed so far.

    A method to Reset computed statistics, which will be available after
    `add_flops_params_counting_methods()` is called on a desired net object.
    """
    add_batch_counter_variables_or_reset(self)
    self.apply(add_flops_params_counter_variable_or_reset)


# ---- Internal functions
def empty_flops_params_counter_hook(module, input, output):
    """Empty flops and params variables of the module."""
    module.__flops__ += 0
    module.__params__ += 0


def add_batch_counter_variables_or_reset(module):
    """Add or reset the batch counter variable."""
    module.__batch_counter__ = 0


def add_batch_counter_hook_function(module):
    """Register the batch counter hook for the module."""
    if hasattr(module, '__batch_counter_handle__'):
        return

    handle = module.register_forward_hook(batch_counter_hook)
    module.__batch_counter_handle__ = handle


def batch_counter_hook(module, input, output):
    """Add batch counter variable based on the input size."""
    batch_size = 1
    if len(input) > 0:
        # Can have multiple inputs, getting the first one
        input = input[0]
        batch_size = len(input)
    else:
        pass
        print('Warning! No positional inputs found for a module, '
              'assuming batch size is 1.')
    module.__batch_counter__ += batch_size


def remove_batch_counter_hook_function(module):
    """Remove batch counter handle variable."""
    if hasattr(module, '__batch_counter_handle__'):
        module.__batch_counter_handle__.remove()
        del module.__batch_counter_handle__


def add_flops_params_counter_variable_or_reset(module):
    """Add or reset flops and params variable of the module."""
    if is_supported_instance(module):
        if hasattr(module, '__flops__') or hasattr(module, '__params__'):
            print('Warning: variables __flops__ or __params__ are already '
                  'defined for the module' + type(module).__name__ +
                  ' ptflops can affect your code!')
        module.__flops__ = 0
        module.__params__ = 0


def get_counter_type(module):
    """Get counter type of the module based on the module class name."""
    return module.__class__.__name__ + 'Counter'


def is_supported_instance(module):
    """Judge whether the module is in TASK_UTILS registry or not."""
    if get_counter_type(module) in TASK_UTILS._module_dict.keys():
        return True
    return False


def remove_flops_params_counter_hook_function(module):
    """Remove counter related variables after resource estimation."""
    if hasattr(module, '__flops_params_handle__'):
        module.__flops_params_handle__.remove()
        del module.__flops_params_handle__
    if hasattr(module, '__flops__'):
        del module.__flops__
    if hasattr(module, '__params__'):
        del module.__params__<|MERGE_RESOLUTION|>--- conflicted
+++ resolved
@@ -9,22 +9,6 @@
 from mmrazor.registry import TASK_UTILS
 
 
-<<<<<<< HEAD
-def get_model_complexity_info(model,
-                              input_shape,
-                              spec_modules=[],
-                              disabled_counters=[],
-                              print_per_layer_stat=False,
-                              units=('M', 'M'),
-                              as_strings=False,
-                              input_constructor=None,
-                              flush=False,
-                              ost=sys.stdout):
-    """Get complexity information of a model. This method can calculate FLOPs
-    and parameter counts of a model with corresponding input shape. It can also
-    print complexity information for each layer in a model. Supported layers
-    are listed as below:
-=======
 def get_model_flops_params(model,
                            input_shape=(1, 3, 224, 224),
                            spec_modules=[],
@@ -40,7 +24,6 @@
     parameter counts of a model with corresponding input shape. It can also
     print FLOPs and params for each layer in a model. Supported layers are
     listed as below:
->>>>>>> d07dee98
 
         - Convolutions: ``nn.Conv1d``, ``nn.Conv2d``, ``nn.Conv3d``.
         - Activations: ``nn.ReLU``, ``nn.PReLU``, ``nn.ELU``, ``nn.LeakyReLU``,
@@ -67,14 +50,8 @@
             calculated. Default to [].
         print_per_layer_stat (bool): Whether to print FLOPs and params
             for each layer in a model. Default to True.
-<<<<<<< HEAD
-        units (tuple): A tuple pair including converted FLOPs & params
-            units. e.g., ('G', 'M') stands for FLOPs as 'G' & params as 'M'.
-            Default to ('M', 'M').
-=======
         units (dict): A dict including converted FLOPs and params units.
             Default to dict(flops='M', params='M').
->>>>>>> d07dee98
         as_strings (bool): Output FLOPs and params counts in a string form.
             Default to True.
         seperate_return (bool): Whether to return the resource information
@@ -130,11 +107,6 @@
             ost=ost,
             flush=flush)
 
-<<<<<<< HEAD
-    if as_strings:
-        flops_suffix = ' ' + units[0] + 'FLOPs' if units else ' FLOPs'
-        params_suffix = ' ' + units[1] if units else ''
-=======
     if units is not None:
         flops_count = params_units_convert(flops_count, units['flops'])
         params_count = params_units_convert(params_count, units['params'])
@@ -142,7 +114,6 @@
     if as_strings:
         flops_suffix = ' ' + units['flops'] + 'FLOPs' if units else ' FLOPs'
         params_suffix = ' ' + units['params'] if units else ''
->>>>>>> d07dee98
 
     if len(spec_modules):
         flops_count, params_count = 0.0, 0.0
@@ -150,13 +121,8 @@
         for module in spec_modules:
             assert module in module_names, \
                 f'All modules in spec_modules should be in the measured ' \
-<<<<<<< HEAD
-                f'flops_params_model. Got module {module} in spec_modules.'
-        spec_modules_resources = dict()
-=======
                 f'flops_params_model. Got module `{module}` in spec_modules.'
         spec_modules_resources: Dict[str, dict] = dict()
->>>>>>> d07dee98
         accumulate_sub_module_flops_params(flops_params_model, units=units)
         for name, module in flops_params_model.named_modules():
             if name in spec_modules:
@@ -176,10 +142,6 @@
     if seperate_return:
         return spec_modules_resources
 
-    if units is not None:
-        flops_count = params_units_convert(flops_count, units[0])
-        params_count = params_units_convert(params_count, units[1])
-
     if as_strings:
         flops_string = str(flops_count) + flops_suffix
         params_string = str(params_count) + params_suffix
@@ -223,11 +185,7 @@
 def print_model_with_flops_params(model,
                                   total_flops,
                                   total_params,
-<<<<<<< HEAD
-                                  units=('M', 'M'),
-=======
                                   units=dict(flops='M', params='M'),
->>>>>>> d07dee98
                                   precision=3,
                                   ost=sys.stdout,
                                   flush=False):
@@ -239,11 +197,7 @@
         total_params (float): Total parameter counts of the model.
         units (tuple | none): A tuple pair including converted FLOPs & params
             units. e.g., ('G', 'M') stands for FLOPs as 'G' & params as 'M'.
-<<<<<<< HEAD
-            Default to('M', 'M').
-=======
             Default to ('M', 'M').
->>>>>>> d07dee98
         precision (int): Digit number after the decimal point. Default to 3.
         ost (stream): same as `file` param in :func:`print`.
             Default to sys.stdout.
@@ -283,8 +237,6 @@
           (fc): Linear(0.0 M, 0.024% Params, 0.0 GFLOPs, 0.000% FLOPs, in_features=8, out_features=1, bias=True)
         )
     """
-    flops_suffix = ' ' + units[0] + 'FLOPs' if units else ' FLOPs'
-    params_suffix = ' ' + units[1] if units else ''
 
     def accumulate_params(self):
         """Accumulate params by recursion."""
@@ -312,20 +264,11 @@
         accumulated_flops_cost = self.accumulate_flops()
         flops_string = str(
             params_units_convert(
-<<<<<<< HEAD
-                accumulated_flops_cost, units=units[0],
-                precision=precision)) + flops_suffix
-        params_string = str(
-            params_units_convert(
-                accumulated_num_params, units=units[1],
-                precision=precision)) + params_suffix
-=======
                 accumulated_flops_cost, units['flops'],
                 precision=precision)) + ' ' + units['flops'] + 'FLOPs'
         params_string = str(
             params_units_convert(accumulated_num_params, units['params'],
                                  precision)) + ' M'
->>>>>>> d07dee98
         return ', '.join([
             params_string,
             '{:.3%} Params'.format(accumulated_num_params / total_params),
@@ -394,13 +337,8 @@
         module.__flops__ = _flops
         module.__params__ = _params
         if units is not None:
-<<<<<<< HEAD
-            module.__flops__ = params_units_convert(_flops, units[0])
-            module.__params__ = params_units_convert(_params, units[1])
-=======
             module.__flops__ = params_units_convert(_flops, units['flops'])
             module.__params__ = params_units_convert(_params, units['params'])
->>>>>>> d07dee98
 
 
 def get_model_parameters_number(model):
