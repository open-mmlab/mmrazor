# Copyright (c) OpenMMLab. All rights reserved.
import torch
import torch.nn as nn
import torch.nn.functional as F

from ..builder import LOSSES


@LOSSES.register_module()
class KLDivergence(nn.Module):
    """A measure of how one probability distribution Q is different from a
    second, reference probability distribution P.

    Args:
        tau (float): Temperature coefficient. Defaults to 1.0.
        reduction (str): Specifies the reduction to apply to the loss:
            ``'none'`` | ``'batchmean'`` | ``'sum'`` | ``'mean'``.
            ``'none'``: no reduction will be applied
            ``'batchmean'``: the sum of the output will be divided by the batchsize
            ``'sum'``: the output will be summed
            ``'mean'``: the output will be divided by the number of elements in the output
            Default: ``'batchmean'``
        loss_weight (float): Weight of loss. Defaults to 1.0.
    """

    def __init__(
        self,
        tau=1.0,
        reduction='batchmean',
        loss_weight=1.0,
    ):
        super(KLDivergence, self).__init__()
        self.tau = tau
        self.loss_weight = loss_weight

        accept_reduction = {'none', 'batchmean', 'sum', 'mean'}
        assert reduction in accept_reduction, \
            f'KLDivergence supports reduction {accept_reduction}, ' \
            f'but gets {reduction}.'
        self.reduction = reduction

    def forward(self, preds_S, preds_T):
        """Forward computation.

        Args:
            preds_S (torch.Tensor): The student model prediction with
                shape (N, C, H, W) or shape (N, C).
            preds_T (torch.Tensor): The teacher model prediction with
                shape (N, C, H, W) or shape (N, C).
<<<<<<< HEAD
        Return:
            torch.Tensor: The calculated loss value.
        """
=======

        Return:
            torch.Tensor: The calculated loss value.
        """
        N = preds_S.shape[0]
>>>>>>> 57a5549d
        preds_T = preds_T.detach()
        softmax_pred_T = F.softmax(preds_T / self.tau, dim=1)
        logsoftmax_preds_S = F.log_softmax(preds_S / self.tau, dim=1)
        loss = (self.tau**2) * F.kl_div(
            logsoftmax_preds_S, 
            softmax_pred_T, 
            reduction=self.reduction)
        return self.loss_weight * loss<|MERGE_RESOLUTION|>--- conflicted
+++ resolved
@@ -47,17 +47,10 @@
                 shape (N, C, H, W) or shape (N, C).
             preds_T (torch.Tensor): The teacher model prediction with
                 shape (N, C, H, W) or shape (N, C).
-<<<<<<< HEAD
-        Return:
-            torch.Tensor: The calculated loss value.
-        """
-=======
 
         Return:
             torch.Tensor: The calculated loss value.
         """
-        N = preds_S.shape[0]
->>>>>>> 57a5549d
         preds_T = preds_T.detach()
         softmax_pred_T = F.softmax(preds_T / self.tau, dim=1)
         logsoftmax_preds_S = F.log_softmax(preds_S / self.tau, dim=1)
