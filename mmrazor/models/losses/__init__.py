# Copyright (c) OpenMMLab. All rights reserved.
from .ab_loss import ABLoss
from .cwd import ChannelWiseDivergence
from .dafl_loss import ActivationLoss, InformationEntropyLoss, OnehotLikeLoss
from .decoupled_kd import DKDLoss
from .kd_soft_ce_loss import KDSoftCELoss
from .kl_divergence import KLDivergence
from .l2_loss import L2Loss
from .relational_kd import AngleWiseRKD, DistanceWiseRKD
from .weighted_soft_label_distillation import WSLD

__all__ = [
    'ChannelWiseDivergence', 'KLDivergence', 'AngleWiseRKD', 'DistanceWiseRKD',
<<<<<<< HEAD
    'WSLD', 'L2Loss', 'ABLoss', 'DKDLoss', 'ActivationLoss', 'OnehotLikeLoss',
    'InformationEntropyLoss'
=======
    'WSLD', 'L2Loss', 'ABLoss', 'DKDLoss', 'KDSoftCELoss'
>>>>>>> 72c11751
]<|MERGE_RESOLUTION|>--- conflicted
+++ resolved
@@ -11,10 +11,6 @@
 
 __all__ = [
     'ChannelWiseDivergence', 'KLDivergence', 'AngleWiseRKD', 'DistanceWiseRKD',
-<<<<<<< HEAD
-    'WSLD', 'L2Loss', 'ABLoss', 'DKDLoss', 'ActivationLoss', 'OnehotLikeLoss',
-    'InformationEntropyLoss'
-=======
-    'WSLD', 'L2Loss', 'ABLoss', 'DKDLoss', 'KDSoftCELoss'
->>>>>>> 72c11751
+    'WSLD', 'L2Loss', 'ABLoss', 'DKDLoss', 'KDSoftCELoss', 'ActivationLoss',
+    'OnehotLikeLoss', 'InformationEntropyLoss'
 ]