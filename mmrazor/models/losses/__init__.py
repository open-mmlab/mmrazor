--- conflicted
+++ resolved
@@ -1,11 +1,8 @@
 # Copyright (c) OpenMMLab. All rights reserved.
 from .ab_loss import ABLoss
 from .cwd import ChannelWiseDivergence
-<<<<<<< HEAD
+from .decoupled_kd import DKDLoss
 from .kd_soft_ce_loss import KDSoftCELoss
-=======
-from .decoupled_kd import DKDLoss
->>>>>>> a5435d74
 from .kl_divergence import KLDivergence
 from .l2_loss import L2Loss
 from .relational_kd import AngleWiseRKD, DistanceWiseRKD
@@ -13,9 +10,5 @@
 
 __all__ = [
     'ChannelWiseDivergence', 'KLDivergence', 'AngleWiseRKD', 'DistanceWiseRKD',
-<<<<<<< HEAD
-    'WSLD', 'L2Loss', 'ABLoss', 'KDSoftCELoss'
-=======
-    'WSLD', 'L2Loss', 'ABLoss', 'DKDLoss'
->>>>>>> a5435d74
+    'WSLD', 'L2Loss', 'ABLoss', 'DKDLoss', 'KDSoftCELoss'
 ]