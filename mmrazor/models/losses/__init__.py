# Copyright (c) OpenMMLab. All rights reserved.
from .ab_loss import ABLoss
from .adaround_loss import AdaRoundLoss
from .at_loss import ATLoss
from .crd_loss import CRDLoss
from .cross_entropy_loss import CrossEntropyLoss
from .cwd import ChannelWiseDivergence
from .dafl_loss import ActivationLoss, InformationEntropyLoss, OnehotLikeLoss
from .decoupled_kd import DKDLoss
from .factor_transfer_loss import FTLoss
from .fbkd_loss import FBKDLoss
from .kd_soft_ce_loss import KDSoftCELoss
from .kl_divergence import KLDivergence
from .l1_loss import L1Loss
from .l2_loss import L2Loss
from .mgd_loss import MGDLoss
from .ofd_loss import OFDLoss
from .pkd_loss import PKDLoss
from .relational_kd import AngleWiseRKD, DistanceWiseRKD
from .weighted_soft_label_distillation import WSLD

__all__ = [
    'ChannelWiseDivergence', 'KLDivergence', 'AngleWiseRKD', 'DistanceWiseRKD',
    'WSLD', 'L2Loss', 'ABLoss', 'DKDLoss', 'KDSoftCELoss', 'ActivationLoss',
    'OnehotLikeLoss', 'InformationEntropyLoss', 'FTLoss', 'ATLoss', 'OFDLoss',
<<<<<<< HEAD
    'L1Loss', 'FBKDLoss', 'CRDLoss', 'AdaRoundLoss', 'PKDLoss',
    'CrossEntropyLoss'
=======
    'L1Loss', 'FBKDLoss', 'CRDLoss', 'CrossEntropyLoss', 'PKDLoss', 'MGDLoss'
>>>>>>> 67da3ad2
]<|MERGE_RESOLUTION|>--- conflicted
+++ resolved
@@ -1,6 +1,5 @@
 # Copyright (c) OpenMMLab. All rights reserved.
 from .ab_loss import ABLoss
-from .adaround_loss import AdaRoundLoss
 from .at_loss import ATLoss
 from .crd_loss import CRDLoss
 from .cross_entropy_loss import CrossEntropyLoss
@@ -23,10 +22,5 @@
     'ChannelWiseDivergence', 'KLDivergence', 'AngleWiseRKD', 'DistanceWiseRKD',
     'WSLD', 'L2Loss', 'ABLoss', 'DKDLoss', 'KDSoftCELoss', 'ActivationLoss',
     'OnehotLikeLoss', 'InformationEntropyLoss', 'FTLoss', 'ATLoss', 'OFDLoss',
-<<<<<<< HEAD
-    'L1Loss', 'FBKDLoss', 'CRDLoss', 'AdaRoundLoss', 'PKDLoss',
-    'CrossEntropyLoss'
-=======
     'L1Loss', 'FBKDLoss', 'CRDLoss', 'CrossEntropyLoss', 'PKDLoss', 'MGDLoss'
->>>>>>> 67da3ad2
 ]