# Copyright (c) OpenMMLab. All rights reserved.
from .ab_loss import ABLoss
from .adaround_loss import AdaRoundLoss
from .at_loss import ATLoss
from .crd_loss import CRDLoss
from .cross_entropy_loss import CrossEntropyLoss
from .cwd import ChannelWiseDivergence
from .dafl_loss import ActivationLoss, InformationEntropyLoss, OnehotLikeLoss
from .decoupled_kd import DKDLoss
from .factor_transfer_loss import FTLoss
from .fbkd_loss import FBKDLoss
from .kd_soft_ce_loss import KDSoftCELoss
from .kl_divergence import KLDivergence
from .l1_loss import L1Loss
from .l2_loss import L2Loss
from .ofd_loss import OFDLoss
from .pkd_loss import PKDLoss
from .relational_kd import AngleWiseRKD, DistanceWiseRKD
from .weighted_soft_label_distillation import WSLD

__all__ = [
    'ChannelWiseDivergence', 'KLDivergence', 'AngleWiseRKD', 'DistanceWiseRKD',
    'WSLD', 'L2Loss', 'ABLoss', 'DKDLoss', 'KDSoftCELoss', 'ActivationLoss',
    'OnehotLikeLoss', 'InformationEntropyLoss', 'FTLoss', 'ATLoss', 'OFDLoss',
<<<<<<< HEAD
    'L1Loss', 'FBKDLoss', 'CRDLoss', 'AdaRoundLoss'
=======
    'L1Loss', 'FBKDLoss', 'CRDLoss', 'CrossEntropyLoss', 'PKDLoss'
>>>>>>> 9c567e4d
]<|MERGE_RESOLUTION|>--- conflicted
+++ resolved
@@ -22,9 +22,6 @@
     'ChannelWiseDivergence', 'KLDivergence', 'AngleWiseRKD', 'DistanceWiseRKD',
     'WSLD', 'L2Loss', 'ABLoss', 'DKDLoss', 'KDSoftCELoss', 'ActivationLoss',
     'OnehotLikeLoss', 'InformationEntropyLoss', 'FTLoss', 'ATLoss', 'OFDLoss',
-<<<<<<< HEAD
-    'L1Loss', 'FBKDLoss', 'CRDLoss', 'AdaRoundLoss'
-=======
-    'L1Loss', 'FBKDLoss', 'CRDLoss', 'CrossEntropyLoss', 'PKDLoss'
->>>>>>> 9c567e4d
+    'L1Loss', 'FBKDLoss', 'CRDLoss', 'AdaRoundLoss', 'CrossEntropyLoss',
+    'PKDLoss'
 ]