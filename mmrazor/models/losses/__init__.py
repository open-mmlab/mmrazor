--- conflicted
+++ resolved
@@ -3,11 +3,8 @@
 from .cwd import ChannelWiseDivergence
 from .dafl_loss import ActivationLoss, InformationEntropyLoss, OnehotLikeLoss
 from .decoupled_kd import DKDLoss
-<<<<<<< HEAD
 from .factor_transfer_loss import FTLoss
-=======
 from .kd_soft_ce_loss import KDSoftCELoss
->>>>>>> 4b3f8ab6
 from .kl_divergence import KLDivergence
 from .l2_loss import L2Loss
 from .relational_kd import AngleWiseRKD, DistanceWiseRKD
@@ -15,10 +12,6 @@
 
 __all__ = [
     'ChannelWiseDivergence', 'KLDivergence', 'AngleWiseRKD', 'DistanceWiseRKD',
-<<<<<<< HEAD
-    'WSLD', 'L2Loss', 'ABLoss', 'DKDLoss', 'FTLoss'
-=======
     'WSLD', 'L2Loss', 'ABLoss', 'DKDLoss', 'KDSoftCELoss', 'ActivationLoss',
-    'OnehotLikeLoss', 'InformationEntropyLoss'
->>>>>>> 4b3f8ab6
+    'OnehotLikeLoss', 'InformationEntropyLoss', 'FTLoss'
 ]