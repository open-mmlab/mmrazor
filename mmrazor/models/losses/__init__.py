--- conflicted
+++ resolved
@@ -14,9 +14,5 @@
 __all__ = [
     'ChannelWiseDivergence', 'KLDivergence', 'AngleWiseRKD', 'DistanceWiseRKD',
     'WSLD', 'L2Loss', 'ABLoss', 'DKDLoss', 'KDSoftCELoss', 'ActivationLoss',
-<<<<<<< HEAD
-    'OnehotLikeLoss', 'InformationEntropyLoss', 'ATLoss'
-=======
-    'OnehotLikeLoss', 'InformationEntropyLoss', 'FTLoss'
->>>>>>> ba71abf3
+    'OnehotLikeLoss', 'InformationEntropyLoss', 'FTLoss', 'ATLoss'
 ]