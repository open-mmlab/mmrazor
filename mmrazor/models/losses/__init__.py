--- conflicted
+++ resolved
@@ -17,10 +17,6 @@
 __all__ = [
     'ChannelWiseDivergence', 'KLDivergence', 'AngleWiseRKD', 'DistanceWiseRKD',
     'WSLD', 'L2Loss', 'ABLoss', 'DKDLoss', 'KDSoftCELoss', 'ActivationLoss',
-<<<<<<< HEAD
-    'OnehotLikeLoss', 'InformationEntropyLoss', 'FTLoss', 'ATLoss', 'OFDLoss'
-=======
-    'OnehotLikeLoss', 'InformationEntropyLoss', 'FTLoss', 'ATLoss', 'L1Loss',
-    'FBKDLoss'
->>>>>>> 1c0da58d
+    'OnehotLikeLoss', 'InformationEntropyLoss', 'FTLoss', 'ATLoss', 'OFDLoss',
+    'L1Loss', 'FBKDLoss'
 ]