--- conflicted
+++ resolved
@@ -1,26 +1,16 @@
 # Copyright (c) OpenMMLab. All rights reserved.
 from .base_mutable_channel import BaseMutableChannel
-<<<<<<< HEAD
-from .groups import (ChannelGroupType, DCFFChannelGroup, L1MutableChannelGroup,
-                     MutableChannelGroup, OneShotMutableChannelGroup,
-                     SequentialMutableChannelGroup, SlimmableChannelGroup)
-=======
-from .units import (ChannelUnitType, L1MutableChannelUnit,
-                     MutableChannelUnit, OneShotMutableChannelUnit,
-                     SequentialMutableChannelUnit, SlimmableChannelUnit)
->>>>>>> d137b67a
 from .mutable_channel_container import MutableChannelContainer
 from .sequential_mutable_channel import SquentialMutableChannel
 from .simple_mutable_channel import SimpleMutableChannel
+from .units import (ChannelUnitType, DCFFChannelUnit, L1MutableChannelUnit,
+                    MutableChannelUnit, OneShotMutableChannelUnit,
+                    SequentialMutableChannelUnit, SlimmableChannelUnit)
 
 __all__ = [
     'SimpleMutableChannel', 'L1MutableChannelUnit',
     'SequentialMutableChannelUnit', 'MutableChannelUnit',
-    'OneShotMutableChannelUnit', 'SlimmableChannelUnit',
-    'BaseMutableChannel', 'MutableChannelContainer', 'SquentialMutableChannel',
-<<<<<<< HEAD
-    'ChannelGroupType', 'DCFFChannelGroup'
-=======
-    'ChannelUnitType'
->>>>>>> d137b67a
+    'OneShotMutableChannelUnit', 'SlimmableChannelUnit', 'BaseMutableChannel',
+    'MutableChannelContainer', 'SquentialMutableChannel', 'ChannelUnitType',
+    'DCFFChannelUnit'
 ]