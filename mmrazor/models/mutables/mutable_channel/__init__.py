# Copyright (c) OpenMMLab. All rights reserved.
<<<<<<< HEAD
from .base_mutable_channel import BaseMutableChannel
from .groups import (MUTABLECHANNELGROUP, DCFFChannelGroup,
                     MutableChannelGroup, OneShotChannelGroup,
                     SimpleChannelGroup, SlimmableChannelGroup)
from .mutable_channel_container import MutableChannelContainer
from .simple_mutable_channel import SimpleMutableChannel
from .stack_mutable_channel import StackMutableChannel

__all__ = [
    'SimpleMutableChannel', 'SimpleChannelGroup', 'MutableChannelGroup',
    'OneShotChannelGroup', 'SlimmableChannelGroup', 'BaseMutableChannel',
    'MutableChannelContainer', 'StackMutableChannel', 'MUTABLECHANNELGROUP',
    'DCFFChannelGroup'
=======
r"""This module defines MutableChannels.

----------------------------------------------------------base_mutable_channel.py
BaseMutableChannel
|                            \
----------------------------------------------------------mutable_channel_container.py
MutableChannelContainer        \
----------------------------------------------------------other files
                                 \   other MutableChannels

MutableChannel are mainly used in DynamicOps. It helps DynamicOps to deal
with mutable number of channels.
"""
from .base_mutable_channel import BaseMutableChannel
from .groups import (MUTABLECHANNELGROUP, L1ChannelGroup, MutableChannelGroup,
                     OneShotChannelGroup, SequentialChannelGroup,
                     SlimmableChannelGroup)
from .mutable_channel_container import MutableChannelContainer
from .sequential_mutable_channel import SquentialMutableChannel
from .simple_mutable_channel import SimpleMutableChannel

__all__ = [
    'SimpleMutableChannel', 'L1ChannelGroup', 'SequentialChannelGroup',
    'MutableChannelGroup', 'OneShotChannelGroup', 'SlimmableChannelGroup',
    'BaseMutableChannel', 'MutableChannelContainer', 'SquentialMutableChannel',
    'MUTABLECHANNELGROUP'
>>>>>>> 0d3c4b57
]<|MERGE_RESOLUTION|>--- conflicted
+++ resolved
@@ -1,19 +1,4 @@
 # Copyright (c) OpenMMLab. All rights reserved.
-<<<<<<< HEAD
-from .base_mutable_channel import BaseMutableChannel
-from .groups import (MUTABLECHANNELGROUP, DCFFChannelGroup,
-                     MutableChannelGroup, OneShotChannelGroup,
-                     SimpleChannelGroup, SlimmableChannelGroup)
-from .mutable_channel_container import MutableChannelContainer
-from .simple_mutable_channel import SimpleMutableChannel
-from .stack_mutable_channel import StackMutableChannel
-
-__all__ = [
-    'SimpleMutableChannel', 'SimpleChannelGroup', 'MutableChannelGroup',
-    'OneShotChannelGroup', 'SlimmableChannelGroup', 'BaseMutableChannel',
-    'MutableChannelContainer', 'StackMutableChannel', 'MUTABLECHANNELGROUP',
-    'DCFFChannelGroup'
-=======
 r"""This module defines MutableChannels.
 
 ----------------------------------------------------------base_mutable_channel.py
@@ -28,9 +13,9 @@
 with mutable number of channels.
 """
 from .base_mutable_channel import BaseMutableChannel
-from .groups import (MUTABLECHANNELGROUP, L1ChannelGroup, MutableChannelGroup,
-                     OneShotChannelGroup, SequentialChannelGroup,
-                     SlimmableChannelGroup)
+from .groups import (MUTABLECHANNELGROUP, DCFFChannelGroup, L1ChannelGroup,
+                     MutableChannelGroup, OneShotChannelGroup,
+                     SequentialChannelGroup, SlimmableChannelGroup)
 from .mutable_channel_container import MutableChannelContainer
 from .sequential_mutable_channel import SquentialMutableChannel
 from .simple_mutable_channel import SimpleMutableChannel
@@ -39,6 +24,5 @@
     'SimpleMutableChannel', 'L1ChannelGroup', 'SequentialChannelGroup',
     'MutableChannelGroup', 'OneShotChannelGroup', 'SlimmableChannelGroup',
     'BaseMutableChannel', 'MutableChannelContainer', 'SquentialMutableChannel',
-    'MUTABLECHANNELGROUP'
->>>>>>> 0d3c4b57
+    'MUTABLECHANNELGROUP', 'DCFFChannelGroup'
 ]