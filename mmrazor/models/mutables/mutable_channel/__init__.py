# Copyright (c) OpenMMLab. All rights reserved.
from .base_mutable_channel import BaseMutableChannel
from .groups import (ChannelGroupType, DCFFChannelGroup, L1MutableChannelGroup,
                     MutableChannelGroup, OneShotMutableChannelGroup,
                     SequentialMutableChannelGroup, SlimmableChannelGroup)
from .mutable_channel_container import MutableChannelContainer
from .sequential_mutable_channel import SquentialMutableChannel
from .simple_mutable_channel import SimpleMutableChannel

__all__ = [
    'SimpleMutableChannel', 'L1MutableChannelGroup',
    'SequentialMutableChannelGroup', 'MutableChannelGroup',
    'OneShotMutableChannelGroup', 'SlimmableChannelGroup',
    'BaseMutableChannel', 'MutableChannelContainer', 'SquentialMutableChannel',
<<<<<<< HEAD
    'ChannelGroupType', 'MutableChannel', 'OneShotMutableChannel',
    'SlimmableMutableChannel', 'DCFFChannelGroup'
=======
    'ChannelGroupType'
>>>>>>> 24880254
]<|MERGE_RESOLUTION|>--- conflicted
+++ resolved
@@ -12,10 +12,5 @@
     'SequentialMutableChannelGroup', 'MutableChannelGroup',
     'OneShotMutableChannelGroup', 'SlimmableChannelGroup',
     'BaseMutableChannel', 'MutableChannelContainer', 'SquentialMutableChannel',
-<<<<<<< HEAD
-    'ChannelGroupType', 'MutableChannel', 'OneShotMutableChannel',
-    'SlimmableMutableChannel', 'DCFFChannelGroup'
-=======
-    'ChannelGroupType'
->>>>>>> 24880254
+    'ChannelGroupType', 'DCFFChannelGroup'
 ]