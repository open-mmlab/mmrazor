# Copyright (c) OpenMMLab. All rights reserved.
"""This module defines MutableChannelUnit."""
import abc
from collections import Set
from typing import Dict, List, Type, TypeVar

import torch
import torch.nn as nn

from mmrazor.models.architectures.dynamic_ops.mixins import DynamicChannelMixin
from mmrazor.models.mutables import DerivedMutable
from mmrazor.models.mutables.mutable_channel import (BaseMutableChannel,
                                                     MutableChannelContainer)
from .channel_unit import Channel, ChannelUnit

expand_ratio_warning_list = []


class MutableChannelUnit(ChannelUnit):
    # init methods
    def __init__(self, num_channels: int, **kwargs) -> None:
        """MutableChannelUnit inherits from ChannelUnit, which manages channels
        with channel-dependency. Compared with ChannelUnit, MutableChannelUnit
        defines the core interfaces for pruning. By inheriting
        MutableChannelUnit, we can implement a variant pruning and nas
        algorithm. These apis includes.

            - basic property
                - name
                - is_mutable
            - before pruning
                - prepare_for_pruning
            - pruning stage
                - current_choice
                - sample_choice
            - after pruning
                - fix_chosen

        Args:
            num_channels (int): dimension of the channels of the Channel
            objects in the unit.
        """

        super().__init__(num_channels)

    @classmethod
    def init_from_mutable_channel(cls, mutable_channel: BaseMutableChannel):
        unit = cls(mutable_channel.num_channels)
        return unit

    @classmethod
    def init_from_predefined_model(cls, model: nn.Module):
        """Initialize units using the model with pre-defined dynamicops and
        mutable-channels."""

        global expand_ratio_warning_list

        def process_container(container: MutableChannelContainer,
                              module,
                              module_name,
                              mutable2units,
                              is_output=True):
<<<<<<< HEAD
            for index, mutable in contanier.mutable_channels.items():
=======
            for index, mutable in container.mutable_channels.items():
                derived_choices = mutable.current_choice
                if isinstance(derived_choices, torch.Tensor):
                    derived_choices = derived_choices.sum().item()
                expand_ratio = 1
>>>>>>> b0b3fbdb
                if isinstance(mutable, DerivedMutable):
                    source_mutables: Set = \
                        mutable._trace_source_mutables()
                    source_channel_mutables = [
                        mutable for mutable in source_mutables
                        if isinstance(mutable, BaseMutableChannel)
                    ]
                    assert len(source_channel_mutables) == 1, (
                        'only support one mutable channel '
                        'used in DerivedMutable')
                    mutable = source_channel_mutables[0]
                    subchannel = mutable.current_choice

<<<<<<< HEAD
=======
                    source_value_mutables = [
                        mutable for mutable in source_mutables
                        if isinstance(mutable, MutableValue)
                    ]
                    assert len(source_value_mutables) <= 1, (
                        'only support one mutable value '
                        'used in DerivedMutable')
                    if source_value_mutables:
                        expand_ratio = int(
                            source_value_mutables[0].current_choice)

                    assert len(
                        source_mutables) >= len(source_channel_mutables) + len(
                            source_value_mutables
                        ), 'DerivedMutable can only be composed of '
                    'value_mutable and channel_mutable.'

                    expected_ratio = derived_choices / subchannel
                    if expected_ratio != expand_ratio:
                        x = expected_ratio / expand_ratio
                        expand_ratio = expand_ratio * x
                        if expand_ratio not in expand_ratio_warning_list:
                            from mmengine import MMLogger
                            logger = MMLogger.get_current_instance()
                            logger.warning(
                                'Trying to recompute the expand_ratio. '
                                f'Align {expand_ratio:.2f}*{subchannel} '
                                f'= {derived_choices} to the related channel. '
                                f'which will have no effect. ')
                            expand_ratio_warning_list.append(expand_ratio)

>>>>>>> b0b3fbdb
                if mutable not in mutable2units:
                    mutable2units[mutable] = cls.init_from_mutable_channel(
                        mutable)

                unit: MutableChannelUnit = mutable2units[mutable]
                if is_output:
                    unit.add_output_related(
                        Channel(
                            module_name,
                            module,
                            index,
                            is_output_channel=is_output))
                else:
                    unit.add_input_related(
                        Channel(
                            module_name,
                            module,
                            index,
                            is_output_channel=is_output))

        mutable2units: Dict = {}
        for name, module in model.named_modules():
            if isinstance(module, DynamicChannelMixin):
                in_container: MutableChannelContainer = \
                    module.get_mutable_attr(
                        'in_channels')
                out_container: MutableChannelContainer = \
                    module.get_mutable_attr(
                        'out_channels')
                process_container(in_container, module, name, mutable2units,
                                  False)
                process_container(out_container, module, name, mutable2units,
                                  True)
        units = list(mutable2units.values())
        return units

    # properties

    @property
    def is_mutable(self) -> bool:
        """If the channel-unit is prunable."""

        def traverse(channels: List[Channel]):
            has_dynamic_op = False
            all_channel_prunable = True
            for channel in channels:
                if channel.is_mutable is False:
                    all_channel_prunable = False
                    break
                if isinstance(channel.module, DynamicChannelMixin):
                    has_dynamic_op = True
            return has_dynamic_op, all_channel_prunable

        input_has_dynamic_op, input_all_prunable = traverse(self.input_related)
        output_has_dynamic_op, output_all_prunable = traverse(
            self.output_related)

        return len(self.output_related) > 0 \
            and len(self.input_related) > 0 \
            and input_has_dynamic_op \
            and input_all_prunable \
            and output_has_dynamic_op \
            and output_all_prunable

    def config_template(self,
                        with_init_args=False,
                        with_channels=False) -> Dict:
        """Return the config template of this unit. By default, the config
        template only includes a key 'choice'.

        Args:
            with_init_args (bool): if the config includes args for
                initialization.
            with_channels (bool): if the config includes info about
                channels. the config with info about channels can used to
                parse channel units without tracer.
        """
        config = super().config_template(with_init_args, with_channels)
        config['choice'] = self.current_choice
        return config

    # before pruning: prepare a model

    @abc.abstractmethod
    def prepare_for_pruning(self, model):
        """Post process after parse units.

        For example, we need to register mutables to dynamic-ops.
        """
        raise NotImplementedError

    # pruning: choice-related

    @property
    def current_choice(self):
        """Choice of this unit."""
        raise NotImplementedError()

    @current_choice.setter
    def current_choice(self, choice) -> None:
        """setter of current_choice."""
        raise NotImplementedError()

    @abc.abstractmethod
    def sample_choice(self):
        """Randomly sample a valid choice and return."""
        raise NotImplementedError()

    # after pruning

    def fix_chosen(self, choice=None):
        """Make the channels in this unit fixed."""
        if choice is not None:
            self.current_choice = choice

    # private methods

    def _replace_with_dynamic_ops(
            self, model: nn.Module,
            dynamicop_map: Dict[Type[nn.Module], Type[DynamicChannelMixin]]):
        """Replace torch modules with dynamic-ops."""

        def replace_op(model: nn.Module, name: str, module: nn.Module):
            names = name.split('.')
            for sub_name in names[:-1]:
                model = getattr(model, sub_name)

            setattr(model, names[-1], module)

        def get_module(model, name):
            names = name.split('.')
            for sub_name in names:
                model = getattr(model, sub_name)
            return model

        for channel in list(self.input_related) + list(self.output_related):
            if isinstance(channel.module, nn.Module):
                module = get_module(model, channel.name)
                if type(module) in dynamicop_map:
                    new_module = dynamicop_map[type(module)].convert_from(
                        module)
                    replace_op(model, channel.name, new_module)
                    channel.module = new_module
                else:
                    channel.module = module

    @staticmethod
    def _register_channel_container(
            model: nn.Module, container_class: Type[MutableChannelContainer]):
        """register channel container for dynamic ops."""
        for module in model.modules():
            if isinstance(module, DynamicChannelMixin):
                in_channels = getattr(module,
                                      module.attr_mappings['in_channels'], 0)
                if module.get_mutable_attr('in_channels') is None:
                    module.register_mutable_attr('in_channels',
                                                 container_class(in_channels))
                out_channels = getattr(module,
                                       module.attr_mappings['out_channels'], 0)
                if module.get_mutable_attr('out_channels') is None:

                    module.register_mutable_attr('out_channels',
                                                 container_class(out_channels))

    def _register_mutable_channel(self, mutable_channel: BaseMutableChannel):
        # register mutable_channel
        for channel in list(self.input_related) + list(self.output_related):
            module = channel.module
            if isinstance(module, DynamicChannelMixin):
                container: MutableChannelContainer
                if channel.is_output_channel and module.get_mutable_attr(
                        'out_channels') is not None:
                    container = module.get_mutable_attr('out_channels')
                elif channel.is_output_channel is False \
                        and module.get_mutable_attr('in_channels') is not None:
                    container = module.get_mutable_attr('in_channels')
                else:
                    raise NotImplementedError()

                if channel.num_channels == self.num_channels:
                    mutable_channel_ = mutable_channel
                    start = channel.start
                    end = channel.end
                elif channel.num_channels > self.num_channels:

                    if channel.num_channels % self.num_channels == 0:
                        ratio = channel.num_channels // self.num_channels
                    else:
                        ratio = channel.num_channels / self.num_channels

                    mutable_channel_ = \
                        mutable_channel.expand_mutable_channel(ratio)
                    start = channel.start
                    end = channel.end
                else:
                    raise NotImplementedError()

                if (start, end) in container.mutable_channels:
                    existed = container.mutable_channels[(start, end)]
                    if not isinstance(existed, DerivedMutable):
                        assert mutable_channel is existed
                    else:
                        source_mutables = list(
                            existed._trace_source_mutables())
                        is_same = [
                            mutable_channel is mutable
                            for mutable in source_mutables
                        ]
                        assert any(is_same), 'existed a mutable channel.'

                else:
                    container.register_mutable(mutable_channel_, start, end)


ChannelUnitType = TypeVar('ChannelUnitType', bound=MutableChannelUnit)<|MERGE_RESOLUTION|>--- conflicted
+++ resolved
@@ -8,7 +8,7 @@
 import torch.nn as nn
 
 from mmrazor.models.architectures.dynamic_ops.mixins import DynamicChannelMixin
-from mmrazor.models.mutables import DerivedMutable
+from mmrazor.models.mutables import DerivedMutable, MutableValue
 from mmrazor.models.mutables.mutable_channel import (BaseMutableChannel,
                                                      MutableChannelContainer)
 from .channel_unit import Channel, ChannelUnit
@@ -60,15 +60,11 @@
                               module_name,
                               mutable2units,
                               is_output=True):
-<<<<<<< HEAD
-            for index, mutable in contanier.mutable_channels.items():
-=======
             for index, mutable in container.mutable_channels.items():
                 derived_choices = mutable.current_choice
                 if isinstance(derived_choices, torch.Tensor):
                     derived_choices = derived_choices.sum().item()
                 expand_ratio = 1
->>>>>>> b0b3fbdb
                 if isinstance(mutable, DerivedMutable):
                     source_mutables: Set = \
                         mutable._trace_source_mutables()
@@ -82,8 +78,6 @@
                     mutable = source_channel_mutables[0]
                     subchannel = mutable.current_choice
 
-<<<<<<< HEAD
-=======
                     source_value_mutables = [
                         mutable for mutable in source_mutables
                         if isinstance(mutable, MutableValue)
@@ -115,7 +109,6 @@
                                 f'which will have no effect. ')
                             expand_ratio_warning_list.append(expand_ratio)
 
->>>>>>> b0b3fbdb
                 if mutable not in mutable2units:
                     mutable2units[mutable] = cls.init_from_mutable_channel(
                         mutable)
