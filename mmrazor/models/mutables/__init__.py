# Copyright (c) OpenMMLab. All rights reserved.
from .base_mutable import BaseMutable
from .derived_mutable import DerivedMutable
<<<<<<< HEAD
from .mutable_channel import (BaseMutableChannel, DCFFChannelGroup,
                              MutableChannel, MutableChannelContainer,
                              OneShotMutableChannel,
                              OneShotMutableChannelGroup, SimpleMutableChannel,
                              SlimmableMutableChannel, SquentialMutableChannel)
from .mutable_channel.groups import (ChannelGroupType, MutableChannelGroup,
                                     SequentialMutableChannelGroup)
=======
from .mutable_channel import (BaseMutableChannel, MutableChannelContainer,
                              OneShotMutableChannel, SimpleMutableChannel,
                              SquentialMutableChannel)
from .mutable_channel.groups import (ChannelGroupType, L1MutableChannelGroup,
                                     MutableChannelGroup,
                                     OneShotMutableChannelGroup,
                                     SequentialMutableChannelGroup,
                                     SlimmableChannelGroup)
>>>>>>> ce2578e9
from .mutable_module import (DiffChoiceRoute, DiffMutableModule, DiffMutableOP,
                             OneShotMutableModule, OneShotMutableOP)
from .mutable_value import MutableValue, OneShotMutableValue

__all__ = [
    'OneShotMutableOP', 'OneShotMutableModule', 'DiffMutableOP',
    'DiffChoiceRoute', 'DiffMutableModule', 'DerivedMutable', 'MutableValue',
    'OneShotMutableValue', 'SequentialMutableChannelGroup',
    'L1MutableChannelGroup', 'OneShotMutableChannelGroup',
    'SimpleMutableChannel', 'MutableChannelGroup', 'SlimmableChannelGroup',
    'BaseMutableChannel', 'MutableChannelContainer', 'ChannelGroupType',
<<<<<<< HEAD
    'BaseMutable', 'MutableChannel', 'SlimmableMutableChannel',
    'OneShotMutableChannel', 'SequentialMutableChannelGroup',
    'SquentialMutableChannel', 'OneShotMutableChannelGroup', 'DCFFChannelGroup'
=======
    'SquentialMutableChannel', 'BaseMutable', 'OneShotMutableChannel'
>>>>>>> ce2578e9
]<|MERGE_RESOLUTION|>--- conflicted
+++ resolved
@@ -1,24 +1,14 @@
 # Copyright (c) OpenMMLab. All rights reserved.
 from .base_mutable import BaseMutable
 from .derived_mutable import DerivedMutable
-<<<<<<< HEAD
 from .mutable_channel import (BaseMutableChannel, DCFFChannelGroup,
-                              MutableChannel, MutableChannelContainer,
-                              OneShotMutableChannel,
-                              OneShotMutableChannelGroup, SimpleMutableChannel,
-                              SlimmableMutableChannel, SquentialMutableChannel)
-from .mutable_channel.groups import (ChannelGroupType, MutableChannelGroup,
-                                     SequentialMutableChannelGroup)
-=======
-from .mutable_channel import (BaseMutableChannel, MutableChannelContainer,
-                              OneShotMutableChannel, SimpleMutableChannel,
-                              SquentialMutableChannel)
+                              MutableChannelContainer, OneShotMutableChannel,
+                              SimpleMutableChannel, SquentialMutableChannel)
 from .mutable_channel.groups import (ChannelGroupType, L1MutableChannelGroup,
                                      MutableChannelGroup,
                                      OneShotMutableChannelGroup,
                                      SequentialMutableChannelGroup,
                                      SlimmableChannelGroup)
->>>>>>> ce2578e9
 from .mutable_module import (DiffChoiceRoute, DiffMutableModule, DiffMutableOP,
                              OneShotMutableModule, OneShotMutableOP)
 from .mutable_value import MutableValue, OneShotMutableValue
@@ -30,11 +20,6 @@
     'L1MutableChannelGroup', 'OneShotMutableChannelGroup',
     'SimpleMutableChannel', 'MutableChannelGroup', 'SlimmableChannelGroup',
     'BaseMutableChannel', 'MutableChannelContainer', 'ChannelGroupType',
-<<<<<<< HEAD
-    'BaseMutable', 'MutableChannel', 'SlimmableMutableChannel',
-    'OneShotMutableChannel', 'SequentialMutableChannelGroup',
-    'SquentialMutableChannel', 'OneShotMutableChannelGroup', 'DCFFChannelGroup'
-=======
-    'SquentialMutableChannel', 'BaseMutable', 'OneShotMutableChannel'
->>>>>>> ce2578e9
+    'SquentialMutableChannel', 'BaseMutable', 'OneShotMutableChannel',
+    'DCFFChannelGroup'
 ]