--- conflicted
+++ resolved
@@ -16,7 +16,6 @@
 
 __all__ = [
     'OneShotMutableOP', 'OneShotMutableModule', 'DiffMutableOP',
-<<<<<<< HEAD
     'DiffChoiceRoute', 'DiffMutableModule', 'DerivedMutable', 'MutableValue',
     'OneShotMutableValue', 'SequentialMutableChannelUnit',
     'L1MutableChannelUnit', 'OneShotMutableChannelUnit',
@@ -24,10 +23,7 @@
     'BaseMutableChannel', 'MutableChannelContainer', 'ChannelUnitType',
     'SquentialMutableChannel', 'BaseMutable', 'DiffChoiceRoute',
     'DiffMutableModule', 'DerivedMutable', 'MutableValue',
-    'OneShotMutableValue', 'OneHotMutableOP', 'OneShotMutableChannel'
-=======
+    'OneShotMutableValue', 'OneHotMutableOP', 'OneShotMutableChannel',
     'DiffChoiceRoute', 'DiffMutableModule', 'OneShotMutableChannel',
-    'SlimmableMutableChannel', 'MutableChannel', 'DerivedMutable',
-    'MutableValue', 'OneShotMutableValue', 'OneHotMutableOP'
->>>>>>> f98ac341
+    'DerivedMutable', 'MutableValue', 'OneShotMutableValue', 'OneHotMutableOP'
 ]