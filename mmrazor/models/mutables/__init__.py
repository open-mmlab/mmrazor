--- conflicted
+++ resolved
@@ -1,25 +1,14 @@
 # Copyright (c) OpenMMLab. All rights reserved.
 from .derived_mutable import DerivedMutable
-<<<<<<< HEAD
-from .mutable_channel import MutableChannel, OneShotMutableChannel
-from .mutable_manage_mixin import MutableManageMixIn
-=======
 from .mutable_channel import (MutableChannel, OneShotMutableChannel,
                               SlimmableMutableChannel)
->>>>>>> 5d9fcd80
 from .mutable_module import (DiffChoiceRoute, DiffMutableModule, DiffMutableOP,
                              OneShotMutableModule, OneShotMutableOP)
 from .mutable_value import MutableValue, OneShotMutableValue
 
 __all__ = [
     'OneShotMutableOP', 'OneShotMutableModule', 'DiffMutableOP',
-<<<<<<< HEAD
-    'DiffChoiceRoute', 'DiffMutableModule', 'MutableManageMixIn',
-    'OneShotMutableChannel', 'MutableChannel', 'MutableValue',
-    'OneShotMutableValue', 'DerivedMutable'
-=======
     'DiffChoiceRoute', 'DiffMutableModule', 'OneShotMutableChannel',
     'SlimmableMutableChannel', 'MutableChannel', 'DerivedMutable',
     'MutableValue', 'OneShotMutableValue'
->>>>>>> 5d9fcd80
 ]