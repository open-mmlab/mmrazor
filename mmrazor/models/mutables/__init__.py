--- conflicted
+++ resolved
@@ -4,21 +4,13 @@
                               SlimmableMutableChannel)
 from .mutable_manage_mixin import MutableManageMixIn
 from .mutable_module import (DiffChoiceRoute, DiffMutableModule, DiffMutableOP,
-<<<<<<< HEAD
                              OneHotMutableOP, OneShotMutableModule,
                              OneShotMutableOP)
-=======
-                             OneShotMutableModule, OneShotMutableOP)
 from .mutable_value import MutableValue, OneShotMutableValue
->>>>>>> 7dca9ba7
 
 __all__ = [
     'OneShotMutableOP', 'OneShotMutableModule', 'DiffMutableOP',
     'DiffChoiceRoute', 'DiffMutableModule', 'MutableManageMixIn',
     'OneShotMutableChannel', 'SlimmableMutableChannel', 'MutableChannel',
-<<<<<<< HEAD
-    'OneHotMutableOP'
-=======
-    'DerivedMutable', 'MutableValue', 'OneShotMutableValue'
->>>>>>> 7dca9ba7
+    'OneHotMutableOP', 'DerivedMutable', 'MutableValue', 'OneShotMutableValue'
 ]