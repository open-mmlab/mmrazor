--- conflicted
+++ resolved
@@ -2,16 +2,10 @@
 from .base_mutable import BaseMutable
 from .derived_mutable import DerivedMutable
 from .mutable_channel import (BaseMutableChannel, MutableChannelContainer,
-<<<<<<< HEAD
-                              SimpleMutableChannel, SquentialMutableChannel)
+                              OneShotMutableChannel, SimpleMutableChannel,
+                              SquentialMutableChannel)
 from .mutable_channel.units import (ChannelUnitType, DCFFChannelUnit,
                                     L1MutableChannelUnit, MutableChannelUnit,
-=======
-                              OneShotMutableChannel, SimpleMutableChannel,
-                              SquentialMutableChannel)
-from .mutable_channel.units import (ChannelUnitType, L1MutableChannelUnit,
-                                    MutableChannelUnit,
->>>>>>> b4b7e243
                                     OneShotMutableChannelUnit,
                                     SequentialMutableChannelUnit,
                                     SlimmableChannelUnit)
@@ -27,10 +21,6 @@
     'L1MutableChannelUnit', 'OneShotMutableChannelUnit',
     'SimpleMutableChannel', 'MutableChannelUnit', 'SlimmableChannelUnit',
     'BaseMutableChannel', 'MutableChannelContainer', 'ChannelUnitType',
-<<<<<<< HEAD
-    'SquentialMutableChannel', 'BaseMutable', 'DCFFChannelUnit'
-=======
     'SquentialMutableChannel', 'OneHotMutableOP', 'OneShotMutableChannel',
-    'BaseMutable'
->>>>>>> b4b7e243
+    'BaseMutable', 'DCFFChannelUnit'
 ]