--- conflicted
+++ resolved
@@ -145,16 +145,6 @@
             self: MutableProtocol,
             expand_ratio: Union[int, BaseMutable, float]) -> 'DerivedMutable':
         """Derive expand mutable, usually used with `expand_ratio`."""
-<<<<<<< HEAD
-        from .mutable_value import MutableValue
-
-        # avoid circular import
-
-        if isinstance(expand_ratio, int):
-            choice_fn = _expand_choice_fn(self, expand_ratio=expand_ratio)
-        elif isinstance(expand_ratio, MutableValue):
-            current_ratio: int = expand_ratio.current_choice
-=======
         # avoid circular import
         if isinstance(expand_ratio, int):
             choice_fn = _expand_choice_fn(self, expand_ratio=expand_ratio)
@@ -162,7 +152,6 @@
             choice_fn = _expand_choice_fn(self, expand_ratio=expand_ratio)
         elif isinstance(expand_ratio, BaseMutable):
             current_ratio = expand_ratio.current_choice
->>>>>>> 18fc50f7
             choice_fn = _expand_choice_fn(self, expand_ratio=current_ratio)
         else:
             raise NotImplementedError(
@@ -172,11 +161,8 @@
         if hasattr(self, 'current_mask'):
             if isinstance(expand_ratio, int):
                 mask_fn = _expand_mask_fn(self, expand_ratio=expand_ratio)
-<<<<<<< HEAD
-=======
             elif isinstance(expand_ratio, float):
                 mask_fn = _expand_mask_fn(self, expand_ratio=expand_ratio)
->>>>>>> 18fc50f7
             elif isinstance(expand_ratio, BaseMutable):
                 mask_fn = _expand_mask_fn(self, expand_ratio=current_ratio)
             else:
