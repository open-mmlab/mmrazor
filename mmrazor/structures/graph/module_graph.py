--- conflicted
+++ resolved
@@ -10,13 +10,6 @@
 import torch.nn as nn
 from torch.nn import Module
 
-<<<<<<< HEAD
-from mmrazor.registry import TASK_UTILS
-from ..tracer.backward_tracer import BackwardTracer
-# from ..tracer.fx_tracer import FxBaseNode, FxTracer
-from ..tracer.loss_calculator import ImageClassifierPseudoLoss
-from ..tracer.path import Path, PathConcatNode, PathList, PathNode
-=======
 from mmrazor.models.task_modules.tracer.backward_tracer import BackwardTracer
 from mmrazor.models.task_modules.tracer.fx_tracer import (FxBaseNode,
                                                           RazorFxTracer)
@@ -25,7 +18,6 @@
 from mmrazor.models.task_modules.tracer.path import (Path, PathConcatNode,
                                                      PathList, PathNode)
 from mmrazor.registry import TASK_UTILS
->>>>>>> 0d3c4b57
 from .base_graph import BaseGraph, BaseNode
 
 # ModuleNode && ModuleGraph
