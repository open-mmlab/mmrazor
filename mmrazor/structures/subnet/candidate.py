--- conflicted
+++ resolved
@@ -1,44 +1,41 @@
 # Copyright (c) OpenMMLab. All rights reserved.
 from collections import UserList
-from typing import Any, Dict, List, Optional, Tuple, Union
+from typing import Any, Dict, List, Optional, Union
 
 
 class Candidates(UserList):
-<<<<<<< HEAD
     """The data structure of sampled candidate. The format is Union[Dict[str,
     Dict], List[Dict[str, Dict]]].
-=======
-    """The data structure of sampled candidate. The format is [(any, float),
-    (any, float), ...].
->>>>>>> 998c3ddd
-
     Examples:
         >>> candidates = Candidates()
-        >>> subnet_1 = {'choice_1': 'layer_1', 'choice_2': 'layer_2'}
+        >>> subnet_1 = {'1': 'choice1', '2': 'choice2'}
         >>> candidates.append(subnet_1)
         >>> candidates
-        [({'choice_1': 'layer_1', 'choice_2': 'layer_2'}, 0.0)]
-        >>> candidates.set_score(0, 0.9)
+        [{"{'1': 'choice1', '2': 'choice2'}":
+        {'score': 0.0, 'flops': 0.0, 'params': 0.0, 'latency': 0.0}}]
+        >>> candidates.set_resources(0, 49.9, 'flops')
+        >>> candidates.set_score(0, 100.)
         >>> candidates
-        [({'choice_1': 'layer_1', 'choice_2': 'layer_2'}, 0.9)]
+        [{"{'1': 'choice1', '2': 'choice2'}":
+        {'score': 100.0, 'flops': 49.9, 'params': 0.0, 'latency': 0.0}}]
         >>> subnet_2 = {'choice_3': 'layer_3', 'choice_4': 'layer_4'}
-        >>> candidates.append((subnet_2, 0.5))
+        >>> candidates.append(subnet_2)
         >>> candidates
-        [({'choice_1': 'layer_1', 'choice_2': 'layer_2'}, 0.9),
-        ({'choice_3': 'layer_3', 'choice_4': 'layer_4'}, 0.5)]
+        [{"{'1': 'choice1', '2': 'choice2'}":
+        {'score': 100.0, 'flops': 49.9, 'params': 0.0, 'latency': 0.0}},
+        {"{'choice_3': 'layer_3', 'choice_4':'layer_4'}":
+        {'score': 0.0, 'flops': 0.0, 'params': 0.0, 'latency': 0.0}}]
         >>> candidates.subnets
-        [{'choice_1': 'layer_1', 'choice_2': 'layer_2'},
+        [{'1': 'choice1', '2': 'choice2'},
         {'choice_3': 'layer_3', 'choice_4': 'layer_4'}]
+        >>> candidates.resources('flops')
+        [49.9, 0.0]
         >>> candidates.scores
-        [0.9, 0.5]
+        [100.0, 0.0]
     """
-<<<<<<< HEAD
     _format_return = Union[Dict[str, Dict], List[Dict[str, Dict]]]
     _format_input = Union[Dict, Dict[str, Dict], List[Dict[str, Dict]]]
     _indicators = ('score', 'flops', 'params', 'latency')
-=======
-    _format_return = Union[Tuple[Any, float], List[Tuple[Any, float]]]
->>>>>>> 998c3ddd
 
     def __init__(self, initdata: Optional[_format_input] = None):
         self.data = []
@@ -52,14 +49,24 @@
     @property
     def scores(self) -> List[float]:
         """The scores of candidates."""
-        return [item[1] for item in self.data]
+        return [
+            value.get('score', 0.) for item in self.data
+            for _, value in item.items()
+        ]
+
+    def resources(self, key_indicator: str = 'flops') -> List[float]:
+        """The resources of candidates."""
+        assert key_indicator in ['flops', 'params', 'latency']
+        return [
+            value.get(key_indicator, 0.) for item in self.data
+            for _, value in item.items()
+        ]
 
     @property
     def subnets(self) -> List[Dict]:
         """The subnets of candidates."""
-        return [item[0] for item in self.data]
+        return [eval(key) for item in self.data for key, _ in item.items()]
 
-<<<<<<< HEAD
     def _format(self, data: _format_input) -> _format_return:
         """Transform [Dict, ...] to Union[Dict[str, Dict], List[Dict[str,
         Dict]]].
@@ -70,13 +77,11 @@
                 2. Dict[str, Dict]: network information and the corresponding
                     resources.
                 3. List[Dict[str, Dict]]: multiple candidate information.
-
         Returns:
             Union[Dict[str, Dict], UserList[Dict[str, Dict]]]:
                 A dict that contains a pair of network information and the
                 corresponding Score | FLOPs | Params | Latency results in
                 each candidate.
-
         Notes:
             Score | FLOPs | Params | Latency:
                 1. a candidate resources with a default value of -1 indicates
@@ -90,18 +95,11 @@
             if len(cond.keys()) > 1 and isinstance(
                     list(cond.values())[0], str):
                 return {str(cond): {}.fromkeys(self._indicators, -1)}
-=======
-    def _format(self, data: Any) -> _format_return:
-        """Transform [any, ...] to [tuple(any, float), ...] Transform any to
-        tuple(any, float)."""
-
-        def _format_item(item: Any):
-            """Transform any to tuple(any, float)."""
-            if isinstance(item, tuple):
-                return (item[0], float(item[1]))
->>>>>>> 998c3ddd
             else:
-                return (item, 0.)
+                for value in list(cond.values()):
+                    for key in list(self._indicators):
+                        value.setdefault(key, 0.)
+                return cond
 
         if isinstance(data, UserList):
             return [_format_item(i) for i in data.data]
@@ -132,7 +130,6 @@
 
     def set_score(self, i: int, score: float) -> None:
         """Set score to the specified subnet by index."""
-<<<<<<< HEAD
         for _, value in self.data[i].items():
             value['score'] = score
 
@@ -156,7 +153,4 @@
             reverse (bool): sort all candidates in descending order.
         """
         self.data.sort(
-            key=lambda x: list(x.values())[0][key_indicator], reverse=reverse)
-=======
-        self.data[i] = (self.data[i][0], float(score))
->>>>>>> 998c3ddd
+            key=lambda x: list(x.values())[0][key_indicator], reverse=reverse)