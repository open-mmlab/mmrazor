--- conflicted
+++ resolved
@@ -9,33 +9,15 @@
 
 
 def _dynamic_to_static(model: nn.Module) -> None:
-<<<<<<< HEAD
-    from mmrazor.models.architectures.dynamic_op.base import DynamicOP
-=======
     # Avoid circular import
     from mmrazor.models.architectures.dynamic_op.bricks import DynamicMixin
->>>>>>> 5d9fcd80
 
     def traverse_children(module: nn.Module, prefix: str = '') -> None:
         for name, child in module.named_children():
-<<<<<<< HEAD
-            child_name = name if prefix == '' else f'{prefix}.{name}'
-            traverse_children(child, child_name)
-            if isinstance(child, DynamicOP):
-                try:
-                    setattr(module, name, child.to_static_op())
-                except Exception as e:
-                    raise RuntimeError(
-                        f'Error occurs when make `{child_name}` static') from e
-
-    if isinstance(model, DynamicOP):
-        raise RuntimeError('Supernet can not be a dynamic model!')
-=======
             if isinstance(child, DynamicMixin):
                 setattr(module, name, child.to_static_op())
             else:
                 traverse_children(child)
->>>>>>> 5d9fcd80
 
     if isinstance(model, DynamicMixin):
         raise RuntimeError('Root model can not be dynamic op.')
