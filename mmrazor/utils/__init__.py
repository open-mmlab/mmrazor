--- conflicted
+++ resolved
@@ -10,10 +10,6 @@
 __all__ = [
     'find_latest_checkpoint', 'setup_multi_processes', 'register_all_modules',
     'FixMutable', 'ValidFixMutable', 'SingleMutatorRandomSubnet',
-<<<<<<< HEAD
-    'MultiMutatorsRandomSubnet', 'SupportRandomSubnet', 'IndexDict'
-=======
     'MultiMutatorsRandomSubnet', 'SupportRandomSubnet', 'get_placeholder',
     'IndexDict'
->>>>>>> 0d3c4b57
 ]