# Copyright (c) OpenMMLab. All rights reserved

<<<<<<< HEAD
__version__ = '1.0.0rc1'
=======
__version__ = '1.0.0rc2'
>>>>>>> 67da3ad2


def parse_version_info(version_str):
    """Parse a version string into a tuple.

    Args:
        version_str (str): The version string.
    Returns:
        tuple[int | str]: The version info, e.g., "1.3.0" is parsed into
            (1, 3, 0), and "2.0.0rc1" is parsed into (2, 0, 0, 'rc1').
    """
    version_info = []
    for x in version_str.split('.'):
        if x.isdigit():
            version_info.append(int(x))
        elif x.find('rc') != -1:
            patch_version = x.split('rc')
            version_info.append(int(patch_version[0]))
            version_info.append(f'rc{patch_version[1]}')
    return tuple(version_info)


version_info = parse_version_info(__version__)

__all__ = ['__version__', 'version_info', 'parse_version_info']<|MERGE_RESOLUTION|>--- conflicted
+++ resolved
@@ -1,10 +1,6 @@
 # Copyright (c) OpenMMLab. All rights reserved
 
-<<<<<<< HEAD
-__version__ = '1.0.0rc1'
-=======
 __version__ = '1.0.0rc2'
->>>>>>> 67da3ad2
 
 
 def parse_version_info(version_str):
