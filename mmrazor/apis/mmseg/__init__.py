--- conflicted
+++ resolved
@@ -5,13 +5,7 @@
     mmseg = None
 
 if mmseg:
-<<<<<<< HEAD
-    from .train import train_segmentor
+    from .inference import init_mmseg_model
+    from .train import set_random_seed, train_mmseg_model
 
-    __all__ = ['train_segmentor']
-=======
-    from .inference import init_mmseg_model
-    from .train import set_random_seed, train_segmentor
-
-    __all__ = ['set_random_seed', 'train_segmentor', 'init_mmseg_model']
->>>>>>> f48509ae
+    __all__ = ['set_random_seed', 'train_mmseg_model', 'init_mmseg_model']