# Copyright (c) OpenMMLab. All rights reserved.
try:
    import mmdet
except (ImportError, ModuleNotFoundError):
    mmdet = None

if mmdet is not None:
<<<<<<< HEAD
    from .train import train_detector

    __all__ = ['train_detector']
=======
    from .inference import init_mmdet_model
    from .train import set_random_seed, train_detector

    __all__ = ['set_random_seed', 'train_detector', 'init_mmdet_model']
>>>>>>> f48509ae
<|MERGE_RESOLUTION|>--- conflicted
+++ resolved
@@ -5,13 +5,7 @@
     mmdet = None
 
 if mmdet is not None:
-<<<<<<< HEAD
-    from .train import train_detector
+    from .inference import init_mmdet_model
+    from .train import set_random_seed, train_mmdet_model
 
-    __all__ = ['train_detector']
-=======
-    from .inference import init_mmdet_model
-    from .train import set_random_seed, train_detector
-
-    __all__ = ['set_random_seed', 'train_detector', 'init_mmdet_model']
->>>>>>> f48509ae
+    __all__ = ['set_random_seed', 'train_mmdet_model', 'init_mmdet_model']