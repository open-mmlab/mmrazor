# Copyright (c) OpenMMLab. All rights reserved.
from .hooks import DumpSubnetHook, EstimateResourcesHook
from .optimizers import SeparateOptimWrapperConstructor
from .runner import (AutoSlimGreedySearchLoop, DartsEpochBasedTrainLoop,
                     DartsIterBasedTrainLoop, EvolutionSearchLoop,
<<<<<<< HEAD
                     GreedySamplerTrainLoop, PTQLoop, QATEpochBasedLoop,
                     SelfDistillValLoop, SingleTeacherDistillValLoop,
                     SlimmableValLoop)
=======
                     GreedySamplerTrainLoop, SelfDistillValLoop,
                     SingleTeacherDistillValLoop, SlimmableValLoop,
                     SubnetValLoop)
>>>>>>> 67da3ad2

__all__ = [
    'SeparateOptimWrapperConstructor', 'DumpSubnetHook',
    'SingleTeacherDistillValLoop', 'DartsEpochBasedTrainLoop',
    'DartsIterBasedTrainLoop', 'SlimmableValLoop', 'EvolutionSearchLoop',
<<<<<<< HEAD
    'GreedySamplerTrainLoop', 'AutoSlimValLoop', 'EstimateResourcesHook',
    'SelfDistillValLoop', 'QATEpochBasedLoop', 'PTQLoop'
=======
    'GreedySamplerTrainLoop', 'EstimateResourcesHook', 'SelfDistillValLoop',
    'AutoSlimGreedySearchLoop', 'SubnetValLoop'
>>>>>>> 67da3ad2
]<|MERGE_RESOLUTION|>--- conflicted
+++ resolved
@@ -3,25 +3,14 @@
 from .optimizers import SeparateOptimWrapperConstructor
 from .runner import (AutoSlimGreedySearchLoop, DartsEpochBasedTrainLoop,
                      DartsIterBasedTrainLoop, EvolutionSearchLoop,
-<<<<<<< HEAD
                      GreedySamplerTrainLoop, PTQLoop, QATEpochBasedLoop,
                      SelfDistillValLoop, SingleTeacherDistillValLoop,
-                     SlimmableValLoop)
-=======
-                     GreedySamplerTrainLoop, SelfDistillValLoop,
-                     SingleTeacherDistillValLoop, SlimmableValLoop,
-                     SubnetValLoop)
->>>>>>> 67da3ad2
+                     SlimmableValLoop, SubnetValLoop)
 
 __all__ = [
     'SeparateOptimWrapperConstructor', 'DumpSubnetHook',
     'SingleTeacherDistillValLoop', 'DartsEpochBasedTrainLoop',
     'DartsIterBasedTrainLoop', 'SlimmableValLoop', 'EvolutionSearchLoop',
-<<<<<<< HEAD
-    'GreedySamplerTrainLoop', 'AutoSlimValLoop', 'EstimateResourcesHook',
-    'SelfDistillValLoop', 'QATEpochBasedLoop', 'PTQLoop'
-=======
     'GreedySamplerTrainLoop', 'EstimateResourcesHook', 'SelfDistillValLoop',
-    'AutoSlimGreedySearchLoop', 'SubnetValLoop'
->>>>>>> 67da3ad2
+    'AutoSlimGreedySearchLoop', 'SubnetValLoop', 'PTQLoop', 'QATEpochBasedLoop'
 ]