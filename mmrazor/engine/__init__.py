--- conflicted
+++ resolved
@@ -11,11 +11,6 @@
     'SeparateOptimWrapperConstructor', 'DumpSubnetHook',
     'SingleTeacherDistillValLoop', 'DartsEpochBasedTrainLoop',
     'DartsIterBasedTrainLoop', 'SlimmableValLoop', 'EvolutionSearchLoop',
-<<<<<<< HEAD
-    'GreedySamplerTrainLoop', 'SubnetValLoop', 'EstimateResourcesHook',
-    'SelfDistillValLoop', 'DMCPSubnetHook'
-=======
     'GreedySamplerTrainLoop', 'EstimateResourcesHook', 'SelfDistillValLoop',
-    'AutoSlimGreedySearchLoop', 'SubnetValLoop'
->>>>>>> 67da3ad2
+    'AutoSlimGreedySearchLoop', 'SubnetValLoop', 'DMCPSubnetHook'
 ]