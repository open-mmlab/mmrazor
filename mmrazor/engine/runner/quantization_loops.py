--- conflicted
+++ resolved
@@ -59,9 +59,14 @@
         self.disable_observer_begin = disable_observer_begin
         self.freeze_bn_begin = freeze_bn_begin
 
-    def run(self) -> None:
-        """Launch training."""
-        self.runner.call_hook('before_train')
+        # compute metrics
+        metrics = self.evaluator.evaluate(len(self.dataloader.dataset))
+        qat_metrics = dict()
+        for key, value in metrics.items():
+            qat_key = 'qat.' + key
+            ori_key = 'original.' + key
+            qat_metrics[qat_key] = value
+            self.runner.message_hub.log_scalars.pop(f'val/{ori_key}', None)
 
         while self._epoch < self._max_epochs:
             # state: observer_enabled, fakequant_enabled
@@ -106,23 +111,9 @@
         runner (Runner): A reference of runner
         dataloader (Dataloader or dict): An iterator to generate one batch of
             dataset each iteration.
-<<<<<<< HEAD
-        max_epochs (int): Total training epochs.
-        calibrate_dataloader (Dataloader or dict, optional): A dataloader
-            object or a dict to build a dataloader for calibration. Defaults
-            to None.
-        val_begin (int): The epoch that begins validating.
-            Defaults to 1.
-        val_interval (int): Validation interval. Defaults to 1.
-        dynamic_intervals (List[Tuple[int, int]], optional): The
-            first element in the tuple is a milestone and the second
-            element is a interval. The interval is used after the
-            corresponding milestone. Defaults to None.
-=======
         evaluator (Evaluator or dict or list): Used for computing metrics.
         fp16 (bool): Whether to enable fp16 validation. Defaults to
             False.
->>>>>>> 8eef65d7
     """
 
     def __init__(self,
