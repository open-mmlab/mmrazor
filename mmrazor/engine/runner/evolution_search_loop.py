--- conflicted
+++ resolved
@@ -72,11 +72,7 @@
                  num_crossover: int = 25,
                  mutate_prob: float = 0.1,
                  crossover_prob: float = 0.5,
-<<<<<<< HEAD
-                 calibrated_sample_nums: int = -1,
-=======
-                 calibrated_sample_num: int = 4096,
->>>>>>> 6498950c
+                 calibrate_sample_num: int = -1,
                  constraints_range: Dict[str, Any] = dict(flops=(0., 330.)),
                  estimator_cfg: Optional[Dict] = None,
                  predictor_cfg: Optional[Dict] = None,
@@ -98,7 +94,7 @@
         self.num_candidates = num_candidates
         self.top_k = top_k
         self.constraints_range = constraints_range
-        self.calibrated_sample_num = calibrated_sample_num
+        self.calibrate_sample_num = calibrate_sample_num
         self.score_key = score_key
         self.num_mutation = num_mutation
         self.num_crossover = num_crossover
@@ -336,14 +332,9 @@
             assert self.predictor is not None
             metrics = self.predictor.predict(self.model)
         else:
-<<<<<<< HEAD
-            if calibrated_sample_nums > 0:
+            if self.calibrate_sample_num > 0:
                 self.calibrate_bn_statistics(self.runner.train_dataloader,
-                                            self.calibrated_sample_nums)
-=======
-            self.calibrate_bn_statistics(self.runner.train_dataloader,
-                                         self.calibrated_sample_num)
->>>>>>> 6498950c
+                                             self.calibrate_sample_num)
             self.runner.model.eval()
             for data_batch in self.dataloader:
                 outputs = self.runner.model.val_step(data_batch)
